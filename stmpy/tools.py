﻿# -*- coding: utf-8 -*-

from __future__ import print_function
import stmpy
import sys
import numpy as np
import matplotlib as mpl
import os as os
import xlsxwriter as xlsw
#import scipy.interpolate as sin  #this is a stupid name for this package...
from scipy.interpolate import interp1d
import scipy.optimize as opt
import scipy.ndimage as snd
from scipy.signal import butter, filtfilt, fftconvolve, hilbert, correlate


def interp2d(x, y, z, kind='nearest', **kwargs):
    '''
    An extension for scipy.interpolate.interp2d() which adds a 'nearest'
    neighbor interpolation.

    See help(scipy.interpolate.interp2d) for details.

    Inputs:
        x       - Required : Array contining x values for data points.
        y       - Required : Array contining y values for data points.
        z       - Required : Array contining z values for data points.
        kind    - Optional : Sting for interpolation scheme. Options are:
                             'nearest', 'linear', 'cubic', 'quintic'.  Note
                             that 'linear', 'cubic', 'quintic' use spline.
        **kwargs - Optional : Keyword arguments passed to
                              scipy.interpolate.interp2d

    Returns:
        f(x,y) - Callable function which will return interpolated values.

    History:
        2017-08-24  - HP : Initial commit.
    '''
    from scipy.interpolate import NearestNDInterpolator
    if kind is 'nearest':
        X, Y = np.meshgrid(x ,y)
        points = np.array([X.flatten(), Y.flatten()]).T
        values = z.flatten()
        fActual = NearestNDInterpolator(points, values)
        def fCall(x, y):
            if type(x) is not np.ndarray:
                lx = 1
            else:
                lx = x.shape[0]
            if type(y) is not np.ndarray:
                ly = 1
            else:
                ly = y.shape[0]
            X, Y = np.meshgrid(x ,y)
            points = np.array([X.flatten(), Y.flatten()]).T
            values = fActual(points)
            return values.reshape(lx, ly)
        return fCall
    else:
        from scipy.interpolate import interp2d as scinterp2d
        return scinterp2d(x, y, z, kind=kind, **kwargs)


def azimuthalAverage(F, x0, y0, r, theta=np.linspace(0,2*np.pi,500),
        kind='linear'):
    ''' Uses 2D interpolation to average F over an arc defined by theta
    for every r value starting from x0,y0.

    History:
        2017-08-24  - HP : Modified to use stmpy.tools.interp2d().
    '''
    f = interp2d(np.arange(F.shape[1]), np.arange(F.shape[0]), F, kind=kind)
    Z = np.zeros_like(r); fTheta = np.zeros_like(theta)
    for ix, r0 in enumerate(r):
        x = r0*np.cos(theta) + x0
        y = r0*np.sin(theta) + y0
        for iy, (xn,yn) in enumerate(zip(x,y)):
            fTheta[iy] = f(xn,yn)
        Z[ix] = np.mean(fTheta)
    return Z


def azimuthalAverageRaw(F,x0,y0,rmax):
    ''' Azimuthally average beginning at x0,y0 to a maximum distance rmax'''
    f=[]; p=[]; R=[]; FAvg=[]
    for x in range(F.shape[1]):
        for y in range(F.shape[0]):
            r = np.sqrt((x-x0)**2 + (y-y0)**2)
            if r <= rmax:
                p.append(r)
                f.append(F[y,x])
    for r0 in set(np.sort(p)):
        R.append(r0)
        allFVals = [f0 for ix,f0 in enumerate(f) if p[ix] == r0]
        FAvg.append(np.mean(allFVals))
    R = np.array(R); ixSorted = R.argsort()
    return R[ixSorted], np.array(FAvg)[ixSorted]


def arc_linecut(data, p0, length, angle, width=20, dl=0, dw=100, kind='linear',
        show=False, ax=None, **kwarg):
    '''A less cumbersome wrapper for stmpy.tools.azimuthalAverage.  Computes an
    arc-averaged linecut on 2D data, or on each layer in 3D data.

    Inputs:
        data    - Required : A 2D or 3D numpy array.
        p0      - Required : A tuple containing indicies for the start of the
                             linecut: p0=(x0,y0)
        length  - Required : Float containing length of linecut to compute.
        angle   - Required : Angle (IN DEGREES) to take the linecut along.
        width   - Optional : Angle (IN DEGREES) to average over.
        dl      - Optional : Extra pixels for interpolation in the linecut
                             direction.
        dw      - Optional : Number of pixels for interpolation in the
                             azimuthal direction: default 100.
        kind    - Optional : Sting for interpolation scheme. Options are:
                             'nearest', 'linear', 'cubic', 'quintic'.  Note
                             that 'linear', 'cubic', 'quintic' use spline.
        show    - Optional : Boolean determining whether to plot where the
                             linecut was taken.
        ax      - Optional : Matplotlib axes instance to plot where linecut is
                             taken.  Note, if show=True you MUST provide and
                             axes instance as plotting is done using ax.plot().
        **kwarg - Optional : Additional keyword arguments passed to ax.plot().

    Returns:
        r   -   1D numpy array which goes from 0 to the length of the cut.
        cut -   1D or 2D numpy array containg the linecut.

    Usage:
        r, cut = arc_linecut(data, cen, length, angle, width=20, dl=0, dw=100,
                             show=False, ax=None, **kwarg):

    History:
        2017-07-20  - HP : Initial commit.
        2017-08-24  - HP : Modified to use stmpy.tools.interp2d() for
                           interpolation, which allows for 'nearest'.
    '''
    theta = np.radians(angle)
    dtheta = np.radians(width/2.0)
    r = np.linspace(0, length, round(length+dl))
    t = np.linspace(theta-dtheta, theta+dtheta, round(dw))
    if len(data.shape) == 2:
        cut = azimuthalAverage(data, p0[0], p0[1], r, t, kind=kind)
    elif len(data.shape) == 3:
        cut = np.zeros([data.shape[0], len(r)])
        for ix, layer in enumerate(data):
            cut[ix] = azimuthalAverage(layer, p0[0], p0[1], r, t, kind=kind)
    else:
        raise TypeError('Data must be 2D or 3D numpy array.')
    if show:
        ax.plot([p0[0], p0[0]+length*np.cos(theta-dtheta)],
                [p0[1], p0[1]+length*np.sin(theta-dtheta)], 'k--', lw=1, **kwarg)
        ax.plot([p0[0], p0[0]+length*np.cos(theta+dtheta)],
                [p0[1], p0[1]+length*np.sin(theta+dtheta)], 'k--', lw=1, **kwarg)
    return r, cut


def binData(x,y,nBins):
    ''' For any randomly sampled data x,y, return a histogram with linear bin spacing'''
    # Issues: What if there are no elements in a bin?
    binSize = max(x)/nBins; X=[];Y=[]
    for n in range(nBins):
        allBinYVal = []
        minR = n * binSize; maxR = (n+1) * binSize;
        for ix,R in enumerate(x):
            if R >= minR and R < maxR:
                allBinYVal.append(y[ix])
        X.append( (minR + maxR) / 2.0 )
        Y.append( np.mean(allBinYVal) )
    return X,Y


def linecut_old(F, x1, y1, x2, y2, n):
    ''' Use linear interpolation on a 2D data set F, sample along a line from (x1,y1) to (x2,y2) in n points

Usage:  x_linecut, y_linecut = linecut(image, x1, y1, x2, y2, n)

History:
    2017-06-19  - HP : Changed name to linecut_old (will be replaced by
                       linecut)
    '''
    x = np.arange(F.shape[0])
    y =  np.arange(F.shape[1])
    cen = np.sqrt((x1-x2)**2 + (y1-y2)**2) / 2.0
    r = np.linspace(-1*cen, cen, n)
    f = interp2d(x, y, F, kind = 'linear')
    xval = np.linspace(x1, x2, n)
    yval = np.linspace(y1, y2, n)
    z = [f(xval[ix],yval[ix])[0] for ix in range(n)]
    return r, np.array(z)


def squareCrop(image,m=None):
    ''' Crops a 2D image to be mxm, where m is an even integer. '''
    image = np.array(image)
    a,b =image.shape
    if m is None: m = min(a,b)
    if m%2 != 0: m-=1
    imageCrop = image[:m,:m]
    return imageCrop


def lineCrop(x, y, cropRange):
    ''' Crops a 1D line using a list of start, stop values. Can delete sections of data
        Usage: xCrop,yCrop = lineCrop(x, y, [start,stop,start,stop,...])'''
    cropIndex = []; xCrop = []; yCrop = []
    for cropVal in cropRange:
        a = [ix for ix,x0 in enumerate(x) if x0 >= cropVal]
        if a == []:
            if cropVal <= x[0]: a = [0]
            else: a = [len(x)-1]
        cropIndex.append(a[0])
    for ix in range(0,len(cropIndex),2):
        xCrop += x.tolist()[cropIndex[ix]:cropIndex[ix+1]+1]
        yCrop += y.tolist()[cropIndex[ix]:cropIndex[ix+1]+1]
    return np.array(xCrop), np.array(yCrop)


def removePolynomial1d(y, n, x=None, fitRange=None):
    ''' Removes a background polynomial of degree n to the line y(x) in the range fitRange (optional).
        Usage: yCorrected = removePolynomial1d(y, n)'''
    if x is None: x=np.linspace(0, 1, len(y))
    if fitRange is None: fitRange = [x[0],x[-1]]
    xBkg,yBkg = lineCrop(x,y,fitRange)
    polyCoeff = np.polyfit(xBkg,yBkg,n)
    polyBackgroundFunction = np.poly1d(polyCoeff)
    return y - polyBackgroundFunction(x)

def lineSubtract(data, n=1, maskon=False, thres=4, M=4, normalize=True, colSubtract=False):
    '''
    Remove a polynomial background from the data line-by-line, with
    the option to skip pixels within certain distance away from
    impurities.  If the data is 3D (eg. 3ds) this does a 2D background
    subtract on each layer independently.  Input is a numpy array.

    Inputs:
        data    -   Required : A 1D, 2D or 3D numpy array.
        n       -   Optional : Degree of polynomial to subtract from each line.
                               (default : 1).
        maskon  -   Optional : Boolean flag to determine if the impurty areas are excluded.
        thres   -   Optional : Float number specifying the threshold to determine
                               if a pixel is impurity or bad pixels. Any pixels with intensity greater
                               than thres*std will be identified as bad points.
        M       -   Optional : Integer number specifying the box size where all pixels will be excluded
                               from poly fitting.
        normalize - Optional : Boolean flag to determine if the mean of a layer
                               is set to zero (True) or preserved (False).
                               (default : True)
        colSubtract - Optional : Boolean flag (False by default) to determine if polynomial background should also be subtracted column-wise

    Returns:
        subtractedData  -   Data after removing an n-degree polynomial

    Usage:
        dataObject.z = lineSubtract(dataObject.Z, n=1, normalize=True)
        dataObject.z = lineSubtract(dataObject.Z, n=1, mask=True, thres=1.5, M=4, normalize=True)

    History:
        2017-07-19  - HP : Updated to work for 1D data.
        2018-06-07  - MF : Updated to do a background subtract in the orthogonal direction (ie. column-wise)
        2018-11-04  - RL : Updated to add mask to exclude impurity and bad pixels in polyfit.
        2018-11-05  - RL : Update to add support for 1D and 3D data file.
    '''
    # Polyfit for lineSubtraction excluding impurities.
    def filter_mask(data, thres, M, D):
        filtered = data.copy()
        if D == 1:
            temp = np.gradient(filtered)
            badPts = np.where(np.abs(temp-np.mean(temp))>thres*np.std(temp))
            for ix in badPts[0]:
                filtered[max(0, ix-M) : min(data.shape[0], ix+M+1)] = np.nan
            return filtered
        elif D == 2:
            temp = np.gradient(filtered)[1]
            badPts = np.where(np.abs(temp-np.mean(temp))>thres*np.std(temp))
            for ix, iy in zip(badPts[1], badPts[0]):
                filtered[max(0, iy-M) : min(data.shape[0], iy+M+1),
                                  max(0, ix-M) : min(data.shape[1], ix+M+1)] = np.nan
            return filtered

    def subtract_mask(data, n, thres, M, D):
        d = data.shape[0]
        x = np.linspace(0,data.shape[-1]-1,data.shape[-1])
        filtered = filter_mask(data, thres, M, D)
        output = data.copy()
        if D == 1:
            index = np.isfinite(filtered)
            try:
                popt = np.polyfit(x[index], data[index], n)
                output = data - np.polyval(popt, x)
            except TypeError:
                raise TypeError('Empty x-array encountered. Please use a larger thres value.')
            return output
        if D == 2:
            for i in range(d):
                index = np.isfinite(filtered[i])
                try:
                    popt = np.polyfit(x[index], data[i][index], n)
                    output[i] = data[i] - np.polyval(popt, x)
                except TypeError:
                    raise TypeError('Empty x-array encountered. Please use a larger thres value.')
            return output

    if maskon is not False:
        if len(data.shape) == 3:
            output = np.zeros_like(data)
            for ix, layer in enumerate(data):
                output[ix] = subtract_mask(layer, n, thres, M, 2)
            return output
        elif len(data.shape) == 2:
            return subtract_mask(data, n, thres, M, 2)
        elif len(data.shape) == 1:
            return subtract_mask(data, n, thres, M, 1)
        else:
            raise TypeError('Data must be 1D, 2D or 3D numpy array.')

    # The original lineSubtract code.
    def subtract_1D(data, n):
        x = np.linspace(0,1,len(data))
        popt = np.polyfit(x, data, n)
        return data - np.polyval(popt, x)
    def subtract_2D(data, n):
        if normalize:
            norm = 0
        else:
            norm = np.mean(data)
        output = np.zeros_like(data)
        for ix, line in enumerate(data):
            output[ix] = subtract_1D(line, n)
        if colSubtract:
            temp = np.zeros_like(data)
            for ix, line in enumerate(np.transpose(output)):
                temp[ix] = subtract_1D(line, n)
            output = np.transpose(temp)
        return output + norm

    if len(data.shape) == 3:
        output = np.zeros_like(data)
        for ix, layer in enumerate(data):
            output[ix] = subtract_2D(layer, n)
        return output
    elif len(data.shape) == 2:
        return subtract_2D(data, n)
    elif len(data.shape) == 1:
        return subtract_1D(data, n)
    else:
        raise TypeError('Data must be 1D, 2D or 3D numpy array.')

def fitGaussian2d(data, p0):
    ''' Fit a 2D gaussian to the data with initial parameters p0. '''
    data = np.array(data)
    def gauss(xy,amplitude,x0,y0,sigmaX,sigmaY,theta,offset):
        x,y = xy
        x0=float(x0);y0=float(y0)
        a =  0.5*(np.cos(theta)/sigmaX)**2 + 0.5*(np.sin(theta)/sigmaY)**2
        b = -np.sin(2*theta)/(2*sigmaX)**2 + np.sin(2*theta)/(2*sigmaY)**2
        c =  0.5*(np.sin(theta)/sigmaX)**2 + 0.5*(np.cos(theta)/sigmaY)**2
        g = offset+amplitude*np.exp(-( a*(x-x0)**2 -2*b*(x-x0)*(y-y0) + c*(y-y0)**2 ))
        return g.ravel()
    x = range(data.shape[0]);  y = range(data.shape[1])
    X,Y = np.meshgrid(x,y)
    popt, pcov = opt.curve_fit(gauss, (X,Y), data.ravel(), p0=p0)
    return gauss((X,Y),*popt).reshape(data.shape)


def findOtherBraggPeaks(FT, bpx, bpy, n = 1):
    '''Once one bragg peak is found this retruns n other bragg peak harmonics by symmetry of the Fourier transform.'''
    N  = range(-n,0)+range(1,n+1)
    Bpx = [];  Bpy = []
    cenX = FT.shape[1]/2.0;  cenY = FT.shape[0]/2.0
    rScale = np.sqrt((bpx-cenX)**2 + (bpy-cenY)**2)
    dx = bpx - cenX;  dy = bpy - cenY
    for i in N:
        Bpx.append(cenX + i*dx)
        Bpy.append(cenY + i*dy)
    return Bpx,Bpy,rScale


def findPeaks(x,y,n=1,nx=1e3):
    ''' Finds n peaks in a given 1D-line by finding where the derivative crosses zero. '''
    f = interp1d(x,y,kind='linear')
    xx = np.linspace(x[0],x[-1],nx); fx = f(xx)
    df = np.gradient(fx)
    x0=[]; y0=[]
    for ix, df0 in enumerate(df):
        if ix != 0:
            if df0/df[ix-1] < 0:
                x0.append(xx[ix])
                y0.append(fx[ix])
    xn = [x for (y,x) in sorted(zip(y0,x0))][::-1][:n]
    yn = sorted(y0)[::-1][:n]
    if xn == []: xn = [0] * n
    if yn == []: yn = [0] * n
    return xn, yn


def locmax1d(x, min_distance=1, thres_rel=0, thres_abs=-np.inf):
    '''Return indices of local maxima in an 1d array x'''
    d = int(min_distance) # forced to be integer number of points
    tr = thres_rel * (x.max() - x.min()) + x.min() # threshold
    t = max(thres_abs, tr)
    mask = np.full_like(x, False, dtype=bool) # mask array for output indices
    x2 = np.concatenate((np.repeat(x[0], d), x, np.repeat(x[-1], d))) # constant values added to the edge
    for ix, value in enumerate(x):
        if value > t: # condition 1: value exceeds threshold
            x_seg = np.take(x2, range(ix, ix+2*d+1))
            if value == x_seg.max(): # condition 2: x[ix] is maximum of x_seg
                mask[ix] =  True
    return np.where(mask == True)[0]


def removeGaussian2d(image, x0, y0, sigma):
    '''Removes a isotropic gaussian of width sigma centered at x0,y0 from image.'''
    x0 = float(x0); y0 = float(y0)
    a = - 0.5 / sigma**2
    x = np.arange(image.shape[0]); y = np.arange(image.shape[1])
    X,Y = np.meshgrid(x,y)
    g = np.exp( a*(X-x0)**2 + a*(Y-y0)**2 )
    return image * (1 - g)


def fitGaussians1d(x, y, p0):
    ''' Fits n gaussians to the line y(x), with guess parameters p0 = [amp_1,mu_1,sigma_1,amp_2,mu_2,sigma_2,...]'''
    def gaussn(x, *p):
        g = np.zeros_like(x)
        for i in range(0,len(p),3):
            amp = abs(float( p[i] ))
            mu = float( p[i+1] )
            sigma = float( p[i+2] )
            g += amp * np.exp(- (x-mu)**2 / (2.0*sigma**2) )
        return g
    p,cov = opt.curve_fit(gaussn, x, y, p0)
    return p,gaussn(x,*p)


def foldLayerImage(layerImage,bpThetaInRadians=0,n=4):
    ''' Returns a n-Fold symmetric layer image, where the fold directions are defined by bpTheta. '''
    B = np.zeros_like(layerImage)
    bpTheta = bpThetaInRadians * (180.0/np.pi) + 45
    for ix,layer in enumerate(layerImage):
        if bpTheta != 0: layer = snd.interpolation.rotate(layer,bpTheta,reshape = False)
        step1 = (layer + layer.T) / 2.0
        step2 = (step1 + np.flipud((np.fliplr(step1)))) / 2.0
        step3 = (step2 + np.fliplr(step2)) / 2.0
        options = { 1 : step1,
                2 : step2,
                4 : step3  }
        B[ix] = options.get(n,0)
        if bpTheta != 0: B[ix] = snd.interpolation.rotate(B[ix],-bpTheta,reshape = False)
    if n not in options.keys(): print('{:}-fold symmetrization not yet implemented'.format(n))
    return B


def quickFT(data, n=None, zero_center=True, bp=(1.,1.), diag=True):
    '''
    A hassle-free FFT for 2D or 3D data.  Useful for quickly computing the QPI
    patterns from a DOS map. Returns the absolute value of the FFT for each
    layer in the image. Has the option of setting the center pixel to zero and
    the option to n-fold symmetrize the output.

    Usage: A.qpi = quickFT(A.LIY, zero_center=True, n=None)
    '''
    def ft2(data):
        ft = np.fft.fft2(data)
        if zero_center:
            ft[0,0] = 0
        return np.absolute(np.fft.fftshift(ft))
    if len(data.shape) is 2:
        if n is None:
            return ft2(data)
        else:
            return symmetrize(ft2(data), n, bp=bp, diag=diag)
    if len(data.shape) is 3:
        output = np.zeros_like(data)
        for ix, layer in enumerate(data):
            output[ix] = ft2(layer)
        if n is None:
            return output
        else:
            return symmetrize(output, n, bp=bp, diag=diag)
    else:
        print('ERR: Input must be 2D or 3D numpy array.')

def GMKhexagon(br, s, ec='k', lw=1):
    '''generate Gamma, M, K points and hexagon by one Bragg point (image should be symmetrized).'''
    def rotatexy(p1, p0, alpha, zoom=1):
        '''rotate point pi:(xi, yi) around p0:(x0, y0) for an angle alpha'''
        x1, y1 = p1[0], p1[1]
        x0, y0 = p0[0], p0[1]
        xf = x0 + zoom * ((x1 - x0)*np.cos(alpha) - (y1 - y0)*np.sin(alpha))
        yf = y0 + zoom * ((y1 - y0)*np.cos(alpha) + (x1 - x0)*np.sin(alpha))
        return xf, yf


    x0, y0 = int(s/2), int(s/2)
    x1, y1 = br[0], br[1]
    x4, y4 = s-x1, s-y1

    a1, b1 = rotatexy((x1, y1), (x0, y0), np.pi/6, 2/np.sqrt(3))
    a4, b4 = rotatexy((x4, y4), (x0, y0), np.pi/6, 2/np.sqrt(3))
    a2, b2 = rotatexy((a1, b1), (x0, y0), np.pi/3)
    a3, b3 = rotatexy((a2, b2), (x0, y0), np.pi/3)
    a5, b5 = rotatexy((a4, b4), (x0, y0), np.pi/3)
    a6, b6 = rotatexy((a5, b5), (x0, y0), np.pi/3)

    G = np.array([x0, y0])
    K = np.array([a1, b1])
    M = np.array([(a1+a2)/2, (b1+b2)/2])
    hexagon = mpl.patches.Polygon(xy=[(a1, b1),(a2, b2),(a3, b3),(a4, b4),(a5, b5),(a6, b6)],\
                                  closed=True, fill=None, ec=ec, lw=lw)
    return G, M, K, hexagon

def symmetrize(data, n, bp=(1.,1.), diag=False):
    '''
    Applies n-fold symmetrization to the image by rotating clockwise and
    anticlockwise by an angle 2pi/n, then applying a mirror line.  Works on 2D
    and 3D data sets, in the case of 3D each layer is symmetrzed.
    p is the location of one Bragg peak.

    Inputs:
        data    - Required : A 2D or 3D numpy array.
        n       - Required : Integer describing the degree of symmetrization.
        bp      - Optional : Pixel coordinates of the Bragg peak to define the
                             mirror line.
        diag    - Optional : Boolean to assert whether the mirror line is left
                             on the diagonal.

    Returns:
        dataSymm - A 2D or 3D numpy array containing symmetrized data.

    History:
        2017-05-04  - JG : Initial commit.
        2017-06-05  - HP : Modified default bp-value to be on diagonal.
        2017-08-15  - HP : Added flag to leave mirror line on the diagonal.
                           Code will not line mirror unsquare data.
     '''
    def sym2d(F, n):
        angle = 360.0/n
        out = np.zeros_like(F)
        for ix in range(n):
            out += snd.rotate(F, angle*ix, reshape=False)
            out += snd.rotate(F, -angle*ix, reshape=False)
        out /= 2*n
        return out

    def linmirr(F, x1, y1):
        x0 = int(F.shape[0]/2.)
        y0 = int(F.shape[1]/2.)
        if x0 == y0:
            # angle between mirror line and diagonal line, unit in rad
            alpha = 3*np.pi/4-np.arctan((y1-y0)/(x1-x0))
            # rotate the mirror line to be diagonal
            Fr = snd.rotate(F, -alpha/np.pi*180, reshape=False)
            Ff = Fr.T # diagnoal mirror
            if diag:
                return (Ff+Fr)/2.0
            else:
                Ffr = snd.rotate(Ff, alpha/np.pi*180, reshape=False) # rotate back
                return (Ffr+F)/2.0
        else:
            return F
    p = np.array(bp, dtype=np.float64)
    if len(data.shape) is 2:
            return linmirr(sym2d(data, n), p[0], p[1])
    if len(data.shape) is 3:
        out = np.zeros_like(data)
        for ix, layer in enumerate(data):
            out[ix] = linmirr(sym2d(layer, n), p[0], p[1])
        return out
    else:
        print('ERR: Input must be 2D or 3D numpy array.')


def gauss2d(x, y, p, symmetric=False):
    '''Create a two dimensional Gaussian.

    Inputs:
        x   - Required : 1D array containing x values
        y   - Required : 1D array containing y values.  The funciton will
                         create a meshgrid from x and y, but should be called
                         like f(x, y, *args).
        p   - Required : List of parameters that define the gaussian, in the
                         following order: [x0, y0, sigmax, sigmay, Amp, theta]
        symmetric   - Optional : Boolean, if True this will add another
                                 Gaussian at (cenx - x0, ceny - y0), which is
                                 useful in frequency space.

    Returns:
        G   -   2D array containing Gaussian.

    History:
        2018-03-30  - HP : Initial commit.
    '''
    x0, y0, sx, sy, A, theta = [float(val) for val in p]
    X, Y = np.meshgrid(x, y);
    theta = np.radians(theta)
    a = np.cos(theta)**2/(2*sx**2) + np.sin(theta)**2/(2*sy**2)
    b = -np.sin(2*theta)/(4*sx**2) + np.sin(2*theta)/(4*sy**2)
    c = np.sin(theta)**2/(2*sx**2) + np.cos(theta)**2/(2*sy**2)
    G = A*np.exp( - (a*(X-x0)**2 + 2*b*(X-x0)*(Y-y0) + c*(Y-y0)**2))
    if symmetric:
        x1 = x[-1] + x[0] - x0
        y1 = y[-1] + y[0] - y0
        G += A*np.exp( -(a*(X-x1)**2 + 2*b*(X-x1)*(Y-y1) + c*(Y-y1)**2))
    return G

def gauss_ring(x, y, major, sigma, minor=None, theta=0, x0=None, y0=None):
    '''
    Create a 2D ring with a gaussian cross section.

    Inputs:
        x   - Required : 1D array containing x values
        y   - Required : 1D array containing y values.  The funciton will
                         create a meshgrid from x and y, but should be called
                         like f(x, y, *args).
        major   - Required : Float. Radius of ring or major axis of ellipse.
        sigma   - Required : Float. Width of gaussian cross section
        minor   - Optional : Float. Radius of minor axis of ellipse
                             (default: major)
        theta   - Optional : Float. Angle in degrees to rotate ring.
        x0      - Optional : Float. Center point of ring (default: center of x)
        y0      - Optional : Float. Center point of ring (default: center of y)


    Returns:
        G   -   2D array containing Gaussian ring.

    History:
        2018-05-09  - HP : Initial commit.
        2018-05-10  - HP : Added center point.
    '''
    if minor is None:
        minor = 1
    if x0 is None:
        x0 = (x[-1] + x[0])/2.0
    if y0 is None:
        y0 = (y[-1] + y[0])/2.0
    x, y = x[:,None], y[None,:]
    r = np.sqrt((x-x0)**2+(y-y0)**2)
    T = np.arctan2(x-x0,y-x0) - np.radians(theta)
    R = major*minor / np.sqrt((minor*np.cos(T))**2 + (major*np.sin(T))**2)
    return np.exp(-(r-R)**2 / (2*sigma**2))


def gauss_theta(x, y, theta, sigma, x0=None, y0=None, symmetric=1):
    '''
    Create a radial wedge with a gaussian profile. For theta-dependent
    amplitude modulation of a signal.

    Inputs:
        x   - Required : 1D array containing x values
        y   - Required : 1D array containing y values.  The funciton will
                         create a meshgrid from x and y, but should be called
                         like f(x, y, *args).
        theta   - Required : Float. Angle in degrees for center of wedge.
        sigma   - Required : Float. Width of gaussian cross section.
        x0      - Optional : Float. Center point of arc wedge (default: center of x)
        y0      - Optional : Float. Center point of arc wedge (default: center of y)
        symmetric - Optional : Integer.  Gives the wedge n-fold rotational
                               symmetry (default:1).


    Returns:
        G   -   2D array containing Gaussian wedge.

    History:
        2018-05-10  - HP : Initial commit.

    '''
    def reduce_angle(theta):
        '''Maps any angle in degrees to the interval -180 to 180'''
        t =  theta % 360
        if t > 180:
            t -= 360
        return t

    if x0 is None:
        x0 = (x[-1] + x[0])/2.0
    if y0 is None:
        y0 = (y[-1] + y[0])/2.0
    t = np.radians(reduce_angle(theta))
    sig = np.radians(reduce_angle(sigma))
    T = np.arctan2(x[:,None]-x0, y[None,:]-y0)
    if -np.pi/2.0 < t <= np.pi/2.0:
        amp = np.exp(-(T-t)**2/(2*sig**2))
    else:
        amp = np.exp(-(T-(np.sign(t)*np.pi-t))**2/(2*sig**2))[:,::-1]
    for deg in np.linspace(360.0/symmetric, 360, int(symmetric)-1, endpoint=False):
        amp += gauss_theta(x, y, np.degrees(t)+deg, sigma, x0=x0, y0=y0, symmetric=1)
    return amp


class ngauss1d(object):
    '''
    Fits a combination of n gaussians to 1d data. Output is an object
    containing various attributs pertaining to the fit. Includes the option to
    fix a number of parameters in the fit by providing an array of 1 and 0
    corresponding to each parameter: 1 - vary, 0 - fix.

    Inputs:
        x - x data
        y - normalized y data: divide by the end point and subtract 1:
            y = y_data / y_data[-1] - 1
        p0 - array of initial guess parameters in the form:
            [amp, mu, sigma, amp, mu, sigma, ...]
            len(p0) must be divisible by 3.
        vary - array with same lengh as p0 describing whether to vary or fix
            each parameter. Defaults to varying all.
        kwarg - additional keyword arguments passed to scipy.optimize.minimize

    Usage: result = ngauss1d(x, y, p0, vary=None, **kwarg)
    '''
    def __init__(self, x, y, p0, vary=None, **kwarg):
        if vary is None:
            vary = np.zeros(len(p0)) + 1
        if len(vary) != len(p0):
            print('Warning - Vary not specified for each parameter.')
        self._x = x
        self._yf = y
        self._ix = np.where(vary == 1)[0]
        self._p0 = p0
        self.output = opt.minimize(self._chix, p0[self._ix], **kwarg)
        p = self._find_p(self.output.x)
        self.fit = self.gaussn(*p)
        self.p_unsrt = p.reshape(int(len(p0)/3), 3).T
        mu = self.p_unsrt[1]
        self.p = self.p_unsrt[:, mu.argsort()]
        self.peaks = np.zeros([self.p.shape[1], len(self._x)])
        self.peaks_unsrt = np.zeros([self.p.shape[1], len(self._x)])
        for ix, (peak, peak_u) in enumerate(zip(self.p.T, self.p_unsrt.T)):
            self.peaks[ix] = self.gaussn(*peak)
            self.peaks_unsrt[ix] = self.gaussn(*peak_u)

    def gaussn(self, *p):
        g = np.zeros_like(self._x)
        for i in range(0,len(p),3):
            amp = abs(float(p[i]))
            mu = float(p[i+1])
            sigma = float(p[i+2])
            g += amp * np.exp(-(self._x-mu)**2 / (2.0*sigma**2))
        return g

    def _find_p(self, p_vary):
        p = np.zeros([len(self._p0)])
        vix = 0
        for ix in range(len(self._p0)):
            if ix in self._ix:
                p[ix] = p_vary[vix]
                vix += 1
            else:
                p[ix] = self._p0[ix]
        return p

    def _chix(self, p_vary):
        p = self._find_p(p_vary)
        gf = self.gaussn(*p)
        err = np.abs(gf - self._yf)
        return np.log(sum(err**2))


def track_peak(x, z, p0, **kwarg):
    '''
    Simple interface for ngauss1d that tracks peaks on a 2d map in the y
    direction.

    Inputs:
        x - x data
        z - 2d map with peaks in the y direction
        p0 - initial guess parameters for peaks
        kwarg - additional keyword arguments passed to ngauss1d.  Check
        ngauss1d.__doc__ for details.

    Usage: mu = track_peak(x, z, p0, vary=vary, bounds=bounds)
    '''
    mu = np.zeros([len(p0)/3, z.shape[0]])
    for ix, yv in enumerate(z):
        y = yv/yv[-1] - 1
        result = ngauss1d(x, y, p0, **kwarg)
        mu[:,ix] = result.p_unsrt[1,:]
    return mu


def plane_subtract(data, deg, X0=None):
    '''
    Subtracts a polynomial plane from an image. The polynomial does not keep
    any cross terms, i.e. not xy, only x^2 and y*2.  I think this is fine and
    just doesn't keep any hyperbolic-like terms.

    Inputs:
        data    - Required : A 2D or 3D numpy array containing data
        deg     - Required : Degree of polynomial to be removed.
        X0      - Optional : Guess optimization parameters for
                             scipy.optimize.minimize.

    Returns:
        subtractedData - Data with a polynomial plane removed.

    History:
        2017-07-13  - HP : Fixed so that it works up to at least 3rd order.
    '''
    def plane(a):
        x = np.arange(subtract2D.norm.shape[1])
        y = np.arange(subtract2D.norm.shape[0])
        x = x[None,:]
        y = y[:,None]
        z = np.zeros_like(subtract2D.norm) + a[0]
        N = int((len(a)-1)/2)
        for k in range(1, N+1):
            z += a[2*k-1] * x**k + a[2*k] * y**k
        return z
    def chi(X):
        chi.fit = plane(X)
        res = subtract2D.norm - chi.fit
        err = np.sum(np.absolute(res))
        return err
    def subtract2D(layer):
        vx = np.linspace(-1, 1, layer.shape[0])
        vy = np.linspace(-1, 1, layer.shape[1])
        x, y = vx[:, None], vy[None, :]
        subtract2D.norm = (layer-np.mean(layer)) / np.max(layer-np.mean(layer))
        result = opt.minimize(chi, X0)
        return subtract2D.norm - chi.fit
    if X0 is None:
        X0 = np.zeros([2*deg+1])
    if len(data.shape) == 2:
        return subtract2D(data)
    elif len(data.shape) == 3:
        output = np.zeros_like(data)
        for ix, layer in enumerate(data):
            output[ix] = subtract2D(layer)
        return output

def butter_lowpass_filter(data, ncutoff=0.5, order=1, method='pad', padtype='odd', irlen=None):
    '''
    Low-pass filter applied for an individual spectrum (.dat) or every spectrum in a DOS map (.3ds)

    Parameters:
    data: data to be filtered, could be A.didv or A.LIY
    ncutoff: unitless cutoff frequency normaled by Nyquist frequency (half of sampling frequency),
    note that ncutoff <=1, i.e., real cutoff frequency should be less than Nyquist frequency
    order: degree of high frequency attenuation, see Wikipedia item "Butterworth filter".
    method : “pad” or “gust”. When method is “pad”, the signal is padded. When method is “gust”, Gustafsson’s method is used. [F. Gustaffson, “Determining the initial states in forward-backward filtering”, Transactions on Signal Processing, Vol. 46, pp. 988-992, 1996.]
    padtype : ‘odd’, ‘even’, ‘constant’, or None. This determines the type of extension to use for the padded signal to which the filter is applied. If padtype is None, no padding is used. The default is ‘odd’.
    irlen : When method is “gust”, irlen specifies the length of the impulse response of the filter. If irlen is None, no part of the impulse response is ignored. For a long signal, specifying irlen can significantly improve the performance of the filter.

    Usage: A_didv_filt = butter_lowpass_filter(A.didv, ncutoff=0.5, order=1)
           A_LIY_filt = butter_lowpass_filter(A.LIY, ncutoff=0.5, order=1)
    '''

    b, a = butter(order, ncutoff, btype='low', analog=False)
    y = np.zeros_like(data)
    if len(data.shape) is 1:
        y = filtfilt(b, a, data, method=method, padtype=padtype, irlen=irlen)
        return y
    elif len(data.shape) is 3:
        for ic in np.arange(data.shape[1]):
            for ir in np.arange(data.shape[2]):
                didv = data[:, ic, ir]
                y[:, ic, ir] = filtfilt(b, a, didv, method=method, padtype=padtype, irlen=irlen)
        return y
    else:
        print('ERR: Input must be 1D or 3D numpy array.')


def highpass(data, ncutoff=0.5, order=1, method='pad', padtype='odd', irlen=None):
    """Simple 1D highpass filter

    Inputs:
        data    - Required : 1D array containing data, eg. A.LIY.flatten()
        ncutoff - Optional : Unitless cutoff frequency normaled by Nyquist
                             frequency (half of sampling frequency). Note that
                             ncutoff <=1, ie. real cutoff frequency should be
                             less than Nyquist frequency.
        order   - Optional : degree of high frequency attenuation, see Wikipedia
                             article for "Butterworth filter".
        method  - Optional : “pad” or “gust”. When method is “pad”, the signal
                             is padded. When method is “gust”, Gustafsson’s
                             method is used. [F. Gustaffson, “Determining the
                             initial states in forward-backward filtering”,
                             Transactions on Signal Processing, Vol. 46, pp.
                             988-992, 1996.]
        padtype - Optional : ‘odd’, ‘even’, ‘constant’, or None. This determines
                             the type of extension to use for the padded signal
                             to which the filter is applied. If padtype is None,
                             no padding is used. The default is ‘odd’.
        irlen   - Optional : When method is “gust”, irlen specifies the length
                             of the impulse response of the filter. If irlen is
                             None, no part of the impulse response is ignored.
                             For a long signal, specifying irlen can
                             significantly improve the performance of the filter.

    Returns:
        out - 1D array containting filtered data.

    History:
    2020-04-25  - HP : Initial commit.
    """
    b, a = butter(order, ncutoff, btype='high', analog=False)
    y = filtfilt(b, a, data, method=method, padtype=padtype, irlen=irlen)
    return y


def gradfilter(A, x, y, genvec=False):
    '''
    Minimum gradient filter for dispersive features (Ref. arXiv:1612.07880), returns filtered image
    with optional gradient components for pseudo-vector-field and gradient modulus maps,
    e.g. grad[I(k, E)].

    A is a 2D array composed of two axes x and y representing two independent experimental variables
    x and y should be both equally spaced 1D array but may not be same increment dx and dy

    Usage: x = np.linspace(-1, 1, 40)
           y = np.linspace(0, 1, 20)
           A = np.array([...])
           # simple filtering
           A_gfl = gradfilter(A, x, y)

           # with gradient mapped
           A_gfl, A_grad_x, A_grad_y = gradfilter(A, x, y, genvec=True)

           X, Y = np.meshgrid(x, y)
           quiver(X, Y, A_grad_x, A_grad_Y, facecolors='b' ,width=0.005, pivot='mid') # vector-field
           A_grad_map = np.sqrt(A_grad_x**2 + A_grad_y**2) # modulus map
           pcolormesh(X, Y, A_gfl) # filtered image
    '''
    # Use built-in np.gradient() function
    #A_grad_row, A_grad_col = np.gradient(A, edge_order=1)
    #A_grad = np.sqrt(A_grad_row**2 + A_grad_col**2)
    #A_grad_filtered = A / np.sqrt(A_grad_row**2 + A_grad_col**2)

    # 8-component method
    col, row = A.shape
    norm = np.sqrt(1/8.) # normalize boundaries such that boundary values of modulus map are 1 to be divided.
    dx = x[1]-x[0] # increment of W, E
    dy = y[1]-y[0] # increment of N, S
    dxy = np.sqrt(dx**2 + dy**2) # increment of NW, NE, SW, SE

    A_grad_N = np.ones_like(A)*norm
    A_grad_S = np.ones_like(A)*norm
    A_grad_W = np.ones_like(A)*norm
    A_grad_E = np.ones_like(A)*norm
    A_grad_NW = np.ones_like(A)*norm
    A_grad_NE = np.ones_like(A)*norm
    A_grad_SW = np.ones_like(A)*norm
    A_grad_SE = np.ones_like(A)*norm

    for i in np.arange(1,col-1):
        for j in np.arange(1,row-1):
            A_grad_N[i, j] = (A[i, j] - A[i-1, j]) / dy
            A_grad_S[i, j] = (A[i, j] - A[i+1, j]) / dy
            A_grad_W[i, j] = (A[i, j] - A[i, j-1]) / dx
            A_grad_E[i, j] = (A[i, j] - A[i, j+1]) / dx
            A_grad_NW[i, j] = (A[i, j] - A[i-1, j-1]) / dxy
            A_grad_NE[i, j] = (A[i, j] - A[i-1, j+1]) / dxy
            A_grad_SW[i, j] = (A[i, j] - A[i+1, j-1]) / dxy
            A_grad_SE[i, j] = (A[i, j] - A[i+1, j+1]) / dxy

    A_grad_col = A_grad_W + (A_grad_NW + A_grad_SW) /np.sqrt(2) - A_grad_E - (A_grad_NE + A_grad_SE)/ np.sqrt(2)
    A_grad_row = A_grad_N + (A_grad_NW + A_grad_NE) / np.sqrt(2) - A_grad_S - (A_grad_SW + A_grad_SE)/ np.sqrt(2)
    A_grad_mod = np.sqrt(A_grad_N**2 + A_grad_S**2 + A_grad_W**2 + A_grad_E**2 + A_grad_NW**2 + A_grad_NE**2 \
                         + A_grad_SW**2 + A_grad_SE**2)
    A_grad_filtered = A / A_grad_mod
    A_grad_filtered = (A_grad_filtered * (A.max() - A.min()) + (A.min() * A_grad_filtered.max() - A.max() * A_grad_filtered.min())) \
    /(A_grad_filtered.max() - A_grad_filtered.min()) # optional: normalize amplitude to fit original range
    if genvec:
        return A_grad_filtered, A_grad_col, A_grad_row
    else:
        return A_grad_filtered

def print_progress_bar (iteration, total, prefix = '', suffix = '', decimals = 1,
        length = 70, fill = '█'):
    """
    Copied straight from stackoverflow:
    Call in a loop to create terminal progress bar
    Inputs:
        iteration   - Required  : current iteration (Int)
        total       - Required  : total iterations (Int)
        prefix      - Optional  : prefix string (Str)
        suffix      - Optional  : suffix string (Str)
        decimals    - Optional  : positive number of decimals in percent complete (Int)
        length      - Optional  : character length of bar (Int)
        fill        - Optional  : bar fill character (Str)
    Outputs:
        None
    """
    percent = ("{0:." + str(decimals) + "f}").format(100 * (iteration / float(total)))
    filledLength = int(length * iteration // total)
    bar = fill * filledLength + '-' * (length - filledLength)
    print('\r%s |%s| %s%% %s' % (prefix, bar, percent, suffix), end = '\r')
    if iteration == total:
        print('\n Process completed!')


def nsigma_global(data, n=5, M=2, repeat=1):
    '''Replace bad pixels that have a value n-sigma greater than the global
    mean with the average of their neighbors.

    Inputs:
        data    - Required : 1D, 2D or 3D numpy array containing bad pixels.
                             If 3D, a 2D global filter is applied to each layer
                             by iterating over the first index.
        n       - Optional : Number of standard deviations away from mean for
                             filter to identify bad pixels (default : 5).
        M       - Optional : Size of box for calculating replacement value.
        repeat  - Optional : Number of times to repeat the filter.

    Returns:
        filteredData    :  Data with bad pixels set to the local average
                           value.

    Usage:
        filteredData = nsigma_global(data, n=5, M=2)

    History:
        2017-06-07  - HP : Initial commit
        2017-06-18  - HP : Added support for 1D data.
        2017-07-12  - HP : Added repeat flag.
    '''
    def filter_1D(line, n, M):
        filtered = line.copy()
        badPixels = np.where((line > np.mean(line) + n*np.std(line)) |
                             (line < np.mean(line) - n*np.std(line)) )
        for ix in badPixels[0]:
            neighbors = line[max(0, ix-M) : min(line.shape[0], ix+M+1)]
            mask = (neighbors != line[ix])
            replacement = np.sum(mask*neighbors) / (neighbors.size - 1.0)
            filtered[ix] = replacement
        return filtered

    def filter_2D(layer, n, M):
        filtered = layer.copy()
        badPixels = np.where((layer > np.mean(layer) + n*np.std(layer)) |
                             (layer < np.mean(layer) - n*np.std(layer)) )
        for ix, iy in zip(badPixels[1], badPixels[0]):
            neighbors = layer[max(0, iy-M) : min(layer.shape[0], iy+M+1),
                              max(0, ix-M) : min(layer.shape[1], ix+M+1)]
            mask = (neighbors != layer[iy,ix])
            replacement = np.sum(mask*neighbors) / (neighbors.size - 1.0)
            filtered[iy, ix] = replacement
        return filtered

    filteredData = data.copy()
    if len(data.shape) == 1:
        for iz in range(repeat):
            filteredData = filter_1D(filteredData, n, M)

    elif len(data.shape) == 2:
        for iz in range(repeat):
            filteredData = filter_2D(filteredData, n, M)

    elif len(data.shape) == 3:
        for iz in range(repeat):
            for ix, layer in enumerate(filteredData):
                filteredData[ix] = filter_2D(layer, n, M)
    else:
        print('ERR: Input must be 1D, 2D or 3D numpy array')

    return filteredData


def nsigma_local(data, n=4, N=4, M=4, repeat=1):
    '''
    Removes bad pixels that have a value n-sigma greater than their neighbors.
    Works computes sigma and replacement values locally.

    Inputs:
        data    - Required  :  A 1D, 2D or 3D numpy array containing bad pixels.
        n       - Optional  :  Number of local standard deviations away from
                               local mean for filter to identify bad pixels
                               (default : 4).
        N       - Optional  :  Size of local neighborhood for determining
                               standard deviation and local mean (default : 4).
        M       - Optional  :  Size of local neighborhood for determining
                               replacement value.  The replacement is the mean
                               of a (2M+1) x (2M+1) square that excludes the
                               bad pixel (default : 4)
        repeat  - Optional  :  Number of times to repeat the filter
                               (default : 1)

   Returns:
        filteredData    :  Data with bad pixels set to the average value of
                           neighbors.

    Usage:
        filteredData = nsigma_local(data, n=4, N=4, M=4, repeat=1)

    History:
        2017-06-07  - HP : Initial commit
        2017-06-18  - HP : Added support for 1D data.

    '''
    def nsigma_local_1D(line, n, N, M):
        filtered = line.copy()
        for IX in range(N, line.shape[0], 2*N+1):
                local = filtered[max(0, IX-N) : min(line.shape[0], IX+N+1)]
                badPixels = np.where((local > np.mean(local) + n*np.std(local)) |
                                     (local < np.mean(local) - n*np.std(local)) )
                for ix in badPixels[0]:
                    neighbors = local[max(0, ix-M) : min(line.shape[0], ix+M+1)]
                    mask = (neighbors != local[ix])
                    replacement = np.sum(mask*neighbors) / (neighbors.size - 1.0)
                    filtered[IX-N+ix] = replacement
        return filtered

    def nsigma_local_2D(layer, n, N, M):
        filtered = layer.copy()
        for IY in range(N, layer.shape[0], 2*N+1):
            for IX in range(N, layer.shape[1], 2*N+1):
                local = filtered[max(0, IY-N) : min(layer.shape[0], IY+N+1),
                                 max(0, IX-N) : min(layer.shape[1], IX+N+1)]
                badPixels = np.where((local > np.mean(local) + n*np.std(local)) |
                                     (local < np.mean(local) - n*np.std(local)) )
                for ix, iy in zip(badPixels[1], badPixels[0]):
                    neighbors = local[max(0, iy-M) : min(layer.shape[0], iy+M+1),
                                      max(0, ix-M) : min(layer.shape[1], ix+M+1)]
                    mask = (neighbors != local[iy,ix])
                    replacement = np.sum(mask*neighbors) / (neighbors.size - 1.0)
                    filtered[IY-N+iy, IX-N+ix] = replacement
        return filtered

    filteredData = data.copy()
    if len(data.shape) == 1:
        for iz in range(repeat):
            filteredData = nsigma_local_1D(filteredData, n, N, M)

    elif len(data.shape) == 2:
        for iz in range(repeat):
            filteredData = nsigma_local_2D(filteredData, n, N, M)

    elif len(data.shape) == 3:
        for iz in range(repeat):
            for ix, layer in enumerate(filteredData):
                filteredData[ix] = nsigma_local_2D(layer, n, N, M)
    else:
        print('ERR: Input must be 1D, 2D or 3D numpy array')

    return filteredData

def radial_linecut(data, length, angle, width, reshape=True):
    '''
    Computes a retangular linecut radially from the center of an image.
    Designed for QPI linecuts.

    Inputs:
        data    - Required : A 2D or 3D numpy array.
        length  - Required : Integer length of linecut in pixels.
        angle   - Required : Float used to specify the angle in degrees
                             relative to the x-axis for the linecut.
        width   - Required : Integer (>0) that specified the perpendicular
                             width to average over.
        reshape - Optional : Boolean to define whether to reshape the image
                             during rotation. True seems better unless it cuts
                             off.

    Returns:
        linecut - numpy array containing 1D or 2D linecut

    Usage:
        linecut = radial_linecut(data, length, angle, width, reshape=length)

    History:
         2017-06-15  - HP : Initial commit.
    '''
    def linecut2D(layer):
        layerRot = snd.rotate(layer, angle, reshape=reshape)
        cen = np.array(layerRot.shape)/2
        layerCrop = layerRot[cen[1]-int(width) : cen[1]+int(width),
                             cen[0] : cen[0]+int(length)]
        return np.mean(layerCrop, axis=0)
    if len(data.shape) == 2:
        return linecut2D(data)
    elif len(data.shape) == 3:
        linecut = np.zeros([data.shape[0], int(length)])
        for ix, layer in enumerate(data):
            linecut[ix] = linecut2D(layer)
        return linecut
    else:
        print('ERR: Input must be 2D or 3D numpy array')


def fft(dataIn, window='None', output='absolute', zeroDC=False, beta=1.0,
        units='None'):
    '''
    Compute the fast Frouier transform of a data set with the option to add
    windowing.

    Inputs:
        dataIn    - Required : A 1D, 2D or 3D numpy array
        window  - Optional : String containing windowing function used to mask
                             data.  The options are: 'None' (or 'none'), 'bartlett',
                             'blackman', 'hamming', 'hanning' and 'kaiser'.
        output  - Optional : String containing desired form of output.  The
                             options are: 'absolute', 'real', 'imag', 'phase'
                             or 'complex'.
        zeroDC  - Optional : Boolean indicated if the centeral pixel of the
                                FFT will be set to zero.
        beta    - Optional : Float used to specify the kaiser window.  Only
                               used if window='kaiser'.
        units   - Optional : String containing desired units for the FFT.
                             Options: 'None', or 'amplitude' (in the future, I
                             might add "ASD" and "PSD".

    Returns:
        fftData - numpy array containing FFT of data

    Usage:
        fftData = fft(data, window='None', output='absolute', zeroDC=False,
                      beta=1.0)

    History:
        2017-06-15  - HP : Initial commit.
        2017-06-22  - HP : Added support for 1D data and complex output.
        2017-10-31  - HP : Improved zeroDC to subtact the mean before FFT.
        2017-11-19  - HP : Fixed a bug in calculating the mean of 3D data.
    '''
    def ft2(data):
        ftData = np.fft.fft2(data)
        if zeroDC:
            ftData[0,0] = 0
        return np.fft.fftshift(ftData)

    outputFunctions = {'absolute':np.absolute, 'real':np.real,
                       'imag':np.imag, 'phase':np.angle, 'complex':(lambda x:x) }

    windowFunctions = {'None':(lambda x:np.ones(x)), 'none':(lambda x:np.ones(x)),
                       'bartlett':np.bartlett, 'blackman':np.blackman,
                       'hamming':np.hamming, 'hanning':np.hanning,
                       'kaiser':np.kaiser }

    outputFunction = outputFunctions[output]
    windowFunction = windowFunctions[window]

    data = dataIn.copy()
    if zeroDC:
        if len(data.shape) == 3:
            for ix, layer in enumerate(data):
                data[ix] -= np.mean(layer)
        else:
            data -= np.mean(data)

    if len(data.shape) != 1:
        if window == 'kaiser':
            wX = windowFunction(data.shape[-2], beta)[:,None]
            wY = windowFunction(data.shape[-1], beta)[None,:]
        else:
            wX = windowFunction(data.shape[-2])[:,None]
            wY = windowFunction(data.shape[-1])[None,:]
        W = wX * wY
        if len(data.shape) == 2:
            wData = data * W
            ftData = outputFunction(ft2(wData))
        elif len(data.shape) == 3:
            wTile = np.tile(W, (data.shape[0],1,1))
            wData = data * wTile
            if output == 'complex':
                ftData = np.zeros_like(data, dtype=np.complex)
            else:
                ftData = np.zeros_like(data)
            for ix, layer in enumerate(wData):
                ftData[ix] = outputFunction(ft2(layer))
        else:
            print('ERR: Input must be 1D, 2D or 3D numpy array')

    else:
        if window == 'kaiser':
            W = windowFunction(data.shape[0], beta)
        else:
            W = windowFunction(data.shape[0])
        wData = data * W
        ftD = np.fft.fft(wData)
        ftData = outputFunction(np.fft.fftshift(ftD))
    if units == 'amplitude':
        if len(data.shape) == 3:
            datashape = data[0].shape
        else:
            datashape = data.shape
        for size in datashape:
            ftData /= size
            if window == 'hanning':
                ftData *= 2
            elif window == 'None' or window == 'none':
                pass
            else:
                print('WARNING: The window function "%s" messes up the FT units' %
                        window)
    return ftData


def ifft(data, output='real', envelope=False):
    '''
    Compute the inverse Fourier transform with the option to detect envelope.

    Inputs:
        data    - Required : A 1D or 2D numpy array. (3D not yet supported)
        output  - Optional : String containing desired form of output.  The
                             options are: 'absolute', 'real', 'imag', 'phase'
                             or 'complex'.
        envelope - Optional : Boolen, when True applies the Hilbert transform
                              to detect the envelope of the IFT, which is the
                              absolute values.
        **kwarg - Optional : Passed to scipy.signal.hilbert()

    See docs.scipy.org/doc/scipy/reference/generated/scipy.signal.hilbert.html
    for more information about envelope function.

    Outputs:
        ift - A numpy array containing inverse Fourier transform.

    History:
        2018-03-30  - HP : Initial commit.
    '''
    outputFunctions = {'absolute':np.absolute, 'real':np.real,
                       'imag':np.imag, 'phase':np.angle, 'complex':(lambda x:x)}
    out = outputFunctions[output]
    if len(data.shape) == 2:
        ift = np.fft.ifft2(np.fft.ifftshift(data))
    elif len(data.shape) == 1:
        ift = np.fft.ifft(np.fft.ifftshift(data))
    if envelope:
        ift = hilbert(np.real(ift))
    return out(ift)


def fftfreq(px, nm):
    '''Get frequnecy bins for Fourier transform.'''
    freqs = np.fft.fftfreq(px, float(nm)/(px))
    return np.fft.fftshift(freqs)


def normalize(data, axis=0, condition='mean'):
    '''
    Normalize a 2D image line by line in the x or y direction.

    Inputs:
        data    - Required : A 2D numpy array to be normalized
        axis    - Optional : The axis along which each line is normalized.
        condition - Optional : Function to use for normalization.  The line is
                               divided by the condition.  Options are: 'max',
                               'min', 'mean'.

    Returns:
        normData - 2D array containing normalized data

    Usage:
        normData = normalize(data, axis=0, condition='mean')

    History:
        2017-06-16  - HP : Initial commit
    '''
    conditionOptions = {'max':np.max, 'mean':np.mean,
                        'min':np.min}
    cond = conditionOptions[condition]
    dataT = np.moveaxis(data, axis, 0)
    outputT = np.zeros_like(dataT)
    for ix, line in enumerate(dataT):
        outputT[ix] = line/cond(line)
    output = np.moveaxis(outputT, 0, axis)
    return output


def linecut(data, p0, p1, width=1, dl=1, dw=1, kind='linear',
                show=False, ax=None, **kwarg):
    '''Linecut tool for 2D or 3D data.

    Inputs:
        data    - Required : A 2D or 3D numpy array.
        p0      - Required : A tuple containing indicies for the start of the
                             linecut: p0=(x0,y0)
        p1      - Required : A tuple containing indicies for the end of the
                             linecut: p1=(x1,y1)
        width   - Optional : Float for perpendicular width to average over.
        dl      - Optional : Extra pixels for interpolation in the linecut
                             direction.
        dw      - Optional : Extra pixels for interpolation in the
                             perpendicular direction.
        kind    - Optional : Sting for interpolation scheme. Options are:
                             'nearest', 'linear', 'cubic', 'quintic'.  Note
                             that 'linear', 'cubic', 'quintic' use spline.
        show    - Optional : Boolean determining whether to plot where the
                             linecut was taken.
        ax      - Optional : Matplotlib axes instance to plot where linecut is
                             taken.  Note, if show=True you MUST provide and
                             axes instance as plotting is done using ax.plot().
        **kwarg - Optional : Additional keyword arguments passed to ax.plot().

    Returns:
        r   -   1D numpy array which goes from 0 to the length of the cut.
        cut -   1D or 2D numpy array containg the linecut.

    Usage:
        r, cut = linecut(data, (x0,y0), (x1,y1), width=1, dl=0, dw=0,
                         show=False, ax=None, **kwarg)

    History:
        2017-06-19  - HP : Initial commit.
        2017-06-22  - HP : Python 3 compatible.
        2017-08-24  - HP : Modified to use stmpy.tools.interp2d()
    '''
    def calc_length(p0, p1, dl):
        dx = float(p1[0]-p0[0])
        dy = float(p1[1]-p0[1])
        l = np.sqrt(dy**2 + dx**2)
        if dx == 0:
            theta = np.pi/2
        else:
            theta = np.arctan(dy / dx)
        xtot = np.linspace(p0[0], p1[0], int(np.ceil(l+dl)))
        ytot = np.linspace(p0[1], p1[1], int(np.ceil(l+dl)))
        return l, theta, xtot, ytot

    def get_perp_line(x, y, theta, w):
        wx0 = x - w/2.0*np.cos(np.pi/2 - theta)
        wx1 = x + w/2.0*np.cos(np.pi/2 - theta)
        wy0 = y + w/2.0*np.sin(np.pi/2 - theta)
        wy1 = y - w/2.0*np.sin(np.pi/2 - theta)
        return (wx0, wx1), (wy0, wy1)

    def cutter(F, p0, p1, dw):
        l, __, xtot, ytot = calc_length(p0, p1, dw)
        cut = np.zeros(int(np.ceil(l+dw)))
        for ix, (x,y) in enumerate(zip(xtot, ytot)):
            cut[ix] = F(x,y)
        return cut

    def linecut2D(layer, p0, p1, width, dl, dw):
        xAll, yAll = np.arange(layer.shape[1]), np.arange(layer.shape[0])
        F = interp2d(xAll, yAll, layer, kind=kind)
        l, theta, xtot, ytot = calc_length(p0, p1, dl)
        r = np.linspace(0, l, int(np.ceil(l+dl)))
        cut = np.zeros(int(np.ceil(l+dl)))
        for ix, (x,y) in enumerate(zip(xtot,ytot)):
            (wx0, wx1), (wy0, wy1) = get_perp_line(x, y, theta, width)
            wcut = cutter(F, (wx0,wy0), (wx1,wy1), dw)
            cut[ix] = np.mean(wcut)
        return r, cut

    if len(data.shape) == 2:
        r, cut = linecut2D(data, p0, p1, width, dl, dw)
    if len(data.shape) == 3:
        l, __, __, __ = calc_length(p0, p1, dl)
        cut = np.zeros([data.shape[0], int(np.ceil(l+dl))])
        for ix, layer in enumerate(data):
            r, cut[ix] = linecut2D(layer, p0, p1, width, dl, dw)
    if show:
        __, theta, __, __ = calc_length(p0, p1, dl)
        (wx00, wx01), (wy00, wy01) = get_perp_line(p0[0], p0[1], theta, width)
        (wx10, wx11), (wy10, wy11) = get_perp_line(p1[0], p1[1], theta, width)
        ax.plot([p0[0],p1[0]], [p0[1],p1[1]], 'k--', **kwarg)
        ax.plot([wx00,wx01], [wy00,wy01], 'k:', **kwarg)
        ax.plot([wx10,wx11], [wy10,wy11], 'k:', **kwarg)
    return r, cut


def crop(data, cen, width=15):
    '''Crops data to be square.

    Inputs:
        data    - Required : A 2D or 3D numpy array.
        cen     - Required : A tuple containing location of the center
                             pixel.
        width   - Optional : Integer containing the half-width of the
                             square to crop.

    Returns:
        croppedData - A 2D or 3D numpy square array of specified width.

    Usage:
        croppedData = crop(data, cen, width=15)

    History:
        2017-07-11  - HP : Initial commit.
    '''
    imcopy = data.copy()
    if len(data.shape) == 2:
        return imcopy[cen[1]-width : cen[1]+width,
                      cen[0]-width : cen[0]+width]
    elif len(data.shape) == 3:
        return imcopy[:, cen[1]-width : cen[1]+width,
                      cen[0]-width : cen[0]+width]


def curve_fit(f, xData, yData, p0=None, vary=None, **kwarg):
    '''Fit a function to data allowing parameters to be fixed.

    Inputs:
        f       - Required : Fitting function callable as f(xData, *args).
        xData   - Required : 1D array containing x values.
        yData   - Required : 1D array containing y values.
        p0      - Optional : Initial guess for parameter values, defauts to 1.
        vary    - Optional : List of booleans describing which parameters to
                             vary (True) and which to keep fixed (False).
        **kwarg - Optional : Passed to scipy.optimize.minimize(). Example: option={'disp':True} to display convergence messages.

    Returns:
        popt    - 1D array containing the optimal values.
        The full result is accessible as curve_fit.result, which contains the
        covariance matix and fitting details.

    History:
        2017-07-13  - HP : Initial commit.
        2017-08-14  - HP : Added python 3 compatibility.
        2017-08-27  - HP : Set default method to 'SLSQP'
                           Will print warning if no iterations are evalued.
        2017-09-06  - JG : Set dtype of p0 to be float
        2019-04-05  - JG : Force the size of vary the same with p0 if vary is None
    '''
    if 'method' not in kwarg.keys():
        kwarg['method'] = 'SLSQP'
    def chi(pv):
        p0[vary == True] = pv
        fit = f(xData, *p0)
        err = np.absolute(yData - fit)
        return np.log(np.sum(err**2))
    if sys.version_info[0] == 2:
        nargs = f.func_code.co_argcount - 1
    elif sys.version_info[0] == 3:
        from inspect import signature
        sig = signature(f)
        nargs = len(sig.parameters) - 1
    if p0 is None:
        p0 = np.ones(nargs)
    if vary is None:
        vary = np.ones_like(p0, dtype=bool)
    p0 = np.array(p0, dtype=float)
    vary = np.array(vary)
    curve_fit.result = opt.minimize(chi, p0[vary == True], **kwarg)
    if curve_fit.result.nit == 0:
        print('WARNING - Optimization did not iterate, check for failure:\n' +
                'Try a different starting guess, or method (Powell can work' +
                ' well).')
    p0[vary == True] =  curve_fit.result.x
    return p0


def boxcar_average1D(data, N):
    '''Averages 1D data in a moving retangular window.

    Inputs:
        data    - Required : A 1D or 3D numpy array.  If 3D the filter is
                             applied along the first axis, e.g. the energy
                             direction in a DOS map.
        N       - Required : Integer describing the width of the boxcar window.

    Returns:
        averagedData - Data with filter applied

    History:
        2017-07-14  - HP : Initial commit.
    '''
    def running_mean(x, N):
        cumsum = np.cumsum(np.insert(x, 0, 0))
        return (cumsum[N:] - cumsum[:-N]) / N
    if type(N) != int:
        raise TypeError('N must be an integer.')
    if len(data.shape) == 1:
        return running_mean(data, N)
    elif len(data.shape) == 3:
        getShape = running_mean(data[:,0,0], N)
        output = np.zeros([data.shape[0] - N + 1, data.shape[1], data.shape[2]])
        for ix in range(data.shape[2]):
            for iy in range(data.shape[1]):
                output[:,iy,ix] = running_mean(data[:,iy,ix], N)
        return output
    else:
        print('ERR - Data must be 1D or 3D numpy array.')


def gaussn(x, p):
    '''Return a linear combination of n gaussians.

    Inputs:
        x   - Required : A 1D numpy array of x values.
        p   - Required : A list of parameters for the n gaussians in the form:
                         [amplitude_1, mu_1, sigma_1, amplitude_2, mu_2, ...].
                         The amplitudes are taken as |amplitude| and cannot be
                         negative.

    Returns:
        g(x) - A 1D numpy array

    History:
        2017-08-14  - HP : Initial commit.
    '''
    g = np.zeros_like(x, dtype=np.float64)
    for i in range(0, len(p), 3):
        amp = abs(float(p[i]))
        mu = float(p[i+1])
        sigma = float(p[i+2])
        g += amp * np.exp(-(x-mu)**2 / (2.0*sigma**2))
    return g


def find_extrema(data, n=(1,0), minDist=10, thres=(0.01,0.01),
                 exclBorder=False, **kwarg):
    '''
    Get the coordinates of n local maxima and minima in a 2D image, or in each
    layer in a 3D map.
    Note: this function requires the package `skimage` to be installed.
    Run `pip install -U scikit-image` in terminal, or see scikit-image.org for
    details.

    Inputs:
        data    - Required : A 2D or 3D numpy array.
        n       - Optional : A tuple containing the number of maxima and minima
                             to find in the form: (nMax, nMin).
        minDist - Optional : Float to describe the minimum distance between
                             maxima or minima.
        thres   - Optional : Tuple describing the relative theshold for maxima
                             and minima in the form: (thresMax, thresMin).
        exclBorder - Optional : Boolean dictating whether to exclude points at
                                the boundary.

    Returns:
        coords - A 2D or 3D numpy array containng the coordinates of the
                 extrema.  Note: this uses the numpy convention [y,x].

    History:
        2017-08-14  - HP : Initial commit.
    '''
    try:
        from skimage.feature import peak_local_max
    except ImportError:
        raise ImportError('This function needs the package `skimage` to be installed.\n' +
                  'Run `pip install -U scikit-image` in terminal, or see scikit-'+
                  'image.org for details.')

    def find_extrema2D(layer, n=(1, 0), minDist=10, thres=(0.01, 0.01),
                       exclBorder=False, **kwarg):
        cmax = np.array([[np.nan, np.nan]])
        cmin = np.array([[np.nan, np.nan]])
        n = [int(val) for val in n]
        if n[0] is not 0:
            cmax = peak_local_max(layer, min_distance=minDist, threshold_rel=thres[0],
                              num_peaks=n[0], exclude_border=exclBorder, **kwarg)
        if n[1] is not 0:
            cmin = peak_local_max(np.max(layer)-layer, min_distance=minDist,
                              threshold_rel=thres[1], num_peaks=n[1],
                              exclude_border=exclBorder, **kwarg)
        coords = np.concatenate([cmax, cmin])
        mask = ~np.isnan(coords)[:,0]
        return coords[mask]

    if len(data.shape) == 3:
        output = np.zeros([data.shape[0], n[0]+n[1], 2])
        output.fill(np.nan)
        for ix, layer in enumerate(data):
            coords = find_extrema2D(layer, n=n, minDist=minDist, thres=thres,
                                    exclBorder=exclBorder, **kwarg)
            output[ix, :coords.shape[0]] = coords
    elif len(data.shape) == 2:
        output = find_extrema2D(data, n=n, minDist=minDist, thres=thres,
                                    exclBorder=exclBorder, **kwarg)
    else:
        raise ValueError('Data must be 2D or 3D numpy array')
    return output


def remove_extrema(data, coords=None, sigma=4, replSigma=None, replDist=None,
        **kwarg):
    '''Remove extrema by gaussian-smearing to a local backgound value.

    Inputs:
        data    - Required : A 2D or 3D numpy array.
        coords  - Optional : A 2D or 3D numpy array containing the coordinates
                             of the extrema to be removed. The list is given in
                             numpy convention: [(ie), iy, ix].  Note: if not
                             provided coordinates are found automatically using
                             stmpy.tools.find_extrema(data, **kwarg), see docs
                             for infomation.
        sigma   - Optional : Float for the FWHM value of the gaussian area
                            replaced.
        replSigma - Optional : Float for the FWHM of the weighting gaussian for
                               finding the replacement value.
        replDist - Optional : Float for the distance away from the defect to
                              average over when finding a replacement value.
        **kwarg - Optional : Sent to stmpy.tools.find_extrema() if coords is
                             not provided

    Returns:
        output  -   A 2D or 3D numpy array containg data with gaussian removed
                    extrema

    History:
        2017-08-14  - HP : Initial commit.
    '''
    def remove_peak2D(layer, coords):
        output = layer.copy()
        for (IY, IX) in coords:
            r, cut = arc_linecut(layer, (IX,IY), replDist, 0, width=360)
            g = 1 - gaussn(r, (1, 0, replSigma))
            x = np.arange(layer.shape[1])[None, :]
            y = np.arange(layer.shape[0])[:, None]
            gx = gaussn(x, (1,IX,sigma))
            gy = gaussn(y, (1,IY,sigma))
            G = gx * gy
            fill = G * np.average(cut, weights=g)
            output = output * (1-G) + fill
        return output
    if coords is None:
        coords = find_extrema(data, **kwarg)
    if replSigma is None:
        replSigma = sigma
    if replDist is None:
        replDist = 5*replSigma
    out = np.zeros_like(data)
    if len(data.shape) == 3:
        if len(coords.shape) == 3:
            for ix, (layer, coord) in enumerate(zip(data, coords)):
                out[ix] = remove_peak2D(layer, coord)
        else:
            for ix, layer in enumerate(data):
                out[ix] = remove_peak2D(layer, coords)
    elif len(data.shape) ==2:
        out = remove_peak2D(data, coords)
    else:
        raise ValueError('Data must be 2D or 3D numpy array')
    return out


def shift_DOS_en(en, LIY, shift, enNew=None, **kwargs):
    '''Resample LIY data at shifted energy values.

    Inputs:
        en      - Required : 1D array containing measured energies.
        LIY     - Required : 3D array containing measured DOS.
        shift   - Required : Float, or 2D array containing amount to shift
                             energies before resampling.  If 2D array, it must
                             have the same xy shape as LIY.
        eNew    - Optional : Resampled energy values, if not provided en will
                             be used.  Note that energy values outside the
                             original range will have a NaN value.
        **kwargs - Optional : Passed to scipy.interpolate.interp1d(), e.g.
                              kind='linear'.

    Returns:
        LIYshift - 3D array contining the LIY values once the shift has been
                   applied.

    History:
        2017-08-24  - HP : Initial commit.
    '''
    if type(shift) is not np.ndarray:
        shift = np.zeros_like(LIY[0]) + shift
    if enNew is None:
        enNew = en.copy()
    output = np.zeros([len(enNew), LIY.shape[1], LIY.shape[2]])
    for ix in range(LIY.shape[2]):
        for iy in range(LIY.shape[1]):
            f = interp1d(en-shift[iy,ix], LIY[:,iy,ix], bounds_error=False,
                    **kwargs)
            output[:, iy, ix] = f(enNew)
    return output


def get_qscale(data, isReal=True, cix=1, n=(3,0), thres=(1e-10,1), show=False,
        ax=None, **kwarg):
    '''
    Find the radial coordinate of the Bragg peak in a 2D FFT. This defines
    the scale in q-space.

    Inputs:
        data    - Required : a 2D numpy array containing the real-space data,
                             can be the topography or an LIY layer.
        isReal  - Optional : Boolean to specify is data is in real-space
                             (default) or in q-space.
        cix     - Optional : Integer to choose between peaks to find the Bragg
                             peak.
        n       - Optional : Tuple of integers that defines the number of peaks
                             and dipe to find in q-space as: (nPeaks, nDips)
        thres   - Optional : Tuple for relative threshold to search for peaks.
                             See help(stmpy.tools.find_extrema) for more details.
        show    - Optional : Boolean. If true will plot the detected peaks and
                             circle the one being used. Must supply ax.
        ax      - Optional : Matplotlib axes instance.  Must be supplied if
                             show=True.
        **kwarg - Optional : Passed to stmpy.tools.find_extrema

    Returns:
        r, phi - Floats containing the angular coordinates of a Bragg peak
                 (usually lower left in q-space).
                 Note: The angle is in degrees.

    History:
        2017-10-20  - HP : Initial commit.
        2017-11-19  - HP : Added manual way to choose which peak is the Bragg
                           peak.
    '''
    if len(data.shape) != 2:
        raise ValueError('Data must be 2D numpy array')

    if isReal:
        f = fft(data, window='none')
        ftData = f/np.max(f)
    else:
        ftData = data/np.max(data)
    cen = np.array(ftData.shape)/2.0
    coords = find_extrema(ftData, n=n, thres=thres, **kwarg)
    bp = coords[cix]
    r = np.linalg.norm(cen-bp, 2)
    if cen[1]-bp[1] != 0:
        phi = np.arctan((cen[0]-bp[0]) / float(cen[1]-bp[1]))
    else:
        phi = np.pi/2.0
    if show:
        ax.imshow(ftData, origin='lower', rasterized=True)
        for ix, coord in enumerate(coords):
            if ix == cix:
                label = str(cix) + ' - BP'
                ax.plot(coord[1], coord[0], 'o', mfc='none', ms=8, mew=1, label=label)
            else:
                label = str(ix)
                ax.plot(coord[1], coord[0], 'x', ms=8, mew=1, label=label)
        ax.legend()
    return r, np.degrees(phi)


def find_intersect(x, y1, y2):
    '''
    Find the intersection between two curves. Note that the curves must be of
    the form y1(x), y2(x), that is, they must share the same x values.

    Inputs:
        x   - Required : 1D array containing shared x values.
        y1  - Required : 1D array containing y values of the first curve.
        y2  - Required : 1D array containing y values of the second curve.

    Returns:
        intersect - Float for the intersection of the two curves.

    History:
        2017-10-31  - HP : Initial commit.
    '''
    diff = y1 - y2
    for ix, (yL, yH) in enumerate(zip(diff[:-1], diff[1:])):
        if np.sign(yL) != np.sign(yH):
            xL, xH = x[ix], x[ix+1]
            intersect = xH - yH * (xH-xL) / float(yH - yL)
    return intersect


def thermal_broaden(en, didv, T, N=10000, mode='reflect', offset=None):
    '''
    Temperature causes spectral features to become broader.  This function
    mimiks the effect of higher temperatures by convoluting a didv data
    with the derivatice of the Fermi-Dirac distribution. This function works to
    temperatures as low as 1mK.  To go lower in temperature is risky, because
    the kernel become sharply peaked and requires and extremely dense set of
    data points to accurately compute it.  To avoid long computation times this
    function refuses to use more than 1e7 points, though you're welcome to try
    and trick it by reducing 'N'. I wouldn't recommend ridiculously high (>300)
    temperatures either.

    To smooth edge effects, the data is reflected onto itself at both ends.

    Inputs:
        en      - Required : Array containing energy values.
        didv    - Required : 1D array with the spectrum to be smeared.
        T       - Required : Float for temperature (in Kelvin) to smear to.
        N       - Optional : Integer for number of points for temperatures
                             greater than 1K.  Temperature less than 1K will
                             use N*1/T points.
        mode    - Optional : String describing mode of convolution. Only option
                             available is 'reflect'.
        offset  - Optional : Integer to shift the convoluted spectra to the
                             left or right. No, I do not know why you need to
                             do that, but you do.

    Returns:
        smearedData - Array same size as didv containing broadened data.

    History:
        2018-02-01  - HP : Initial commit.


    '''

    def fermi_derivative(en, T):
        '''This is the Kernel for thermal smearing.'''
        kT = 8.617330350e-5 * T * 1e3 # in meV
        y = (1 - np.tanh((en/(2*kT)))**2) / (4*kT)
        return y * (en[1]-en[0])

    if mode == 'reflect':
        dv =  np.concatenate([didv[::-1][:-1], didv, didv[::-1][1:]])
        De = en[-1]-en[0]
        ev = np.linspace(en[0]-De, en[-1]+De, 3*len(en)-2)
    else:
        raise(ValueError('Mode must be reflect. (I have not coded any others).'))

    if offset is None:
        if len(en)%2 == 0:
            offset = -1
        else:
            offset = 1

    n = int(N*max(1/T, 1))
    if n>1e7:
        raise(ValueError('Too many points for interpolation.  Probably caused by '
                        + 'the temperature being too extreme. '))

    x = np.linspace(ev[0], ev[-1], n)
    dx = x[1] - x[0]
    f = fermi_derivative(x, T)
    norm = sum(f)
    if norm < 0.99:
        print('Warning: The Kernal is not normalized, which may cause the calculation '
              + 'to be inaccurate. This is probably because the temperature is too '
             + 'high for the input energy range.  Norm = {:2.2f}'.format(norm))

    g = interp1d(ev, dv, kind='linear')
    fg = fftconvolve(f, g(x), 'same')
    y = interp1d(x, fg, kind='linear')
    sampled = y(ev)
    return sampled[len(en)+offset:2*len(en)+offset]



def find_edges(img, sigma=1, mult=1, thresL=None, thresH=None, ax=None):
    from skimage import feature
    data = img - np.mean(img)
    edges = feature.canny(data/np.max(data)*mult, sigma=sigma, low_threshold=thresL, high_threshold=thresH)
    if ax is not None:
        ax.imshow(edges, cmap=stmpy.cm.gray_r, alpha=0.3)
    return edges

def remove_edges(data, edges=None, sigmaRemove=2.0, sigmaFind=2.0, **kwargs):
    from skimage import filters
    if edges is None:
        edges = find_edges(data, sigma=sigmaFind, **kwargs)
    smooth = filters.gaussian(edges, sigma=sigmaRemove)
    edgeSmooth = smooth/np.max(smooth)
    if len(data.shape) == 3:
        out = np.zeros_like(data)
        for ix, layer in enumerate(data):
            out[ix]  = (1-edgeSmooth)*layer + edgeSmooth*np.mean(layer)
    else:
        out = (1-edgeSmooth)*data + edgeSmooth*np.mean(data)

    return out


def narrow2oct(freq, asd, n=3, fbase=1.0):
    '''
    narrow band ASD data to 3rd octave ASD data

    Input:
    freq, asd - frequency and amplitude spectral density data, e.g. in Hz and V/sqrt(Hz)
    n - order of octave band, e.g. n=1 octave bands; n=3 one-third octave bands
    fbase - reference frequency, default is 1.0 Hz

    Output:
    f_center - center frequency of nth octave bands
    asd_oct - amplitude spectral density array in each octave bands, in e.g. V/sqrt(Hz)
    [you need to integrate to get band RMS by sum(asd_oct**2 * bw)]
    bw - width array of each octave band

    Usage:
    f_center, V_octave, bw = narrow2oct(freq, asd, n=3, fbase=1.0)
    plot(freq, asd, 'b.')
    bar(f_center, V_octave, bw, color='r', edgecolor='k')
    xscale('log', basex=2) # show it in 2-base log spacing so you can tell n th order from plot
    yscale('log')

    History:
    2018-05-08 - Jacky: initial commit
    '''
    N = int(np.log(max(freq))/np.log(2)*3)+1 # number of bands available
    df = np.diff(freq)[0] # narrow band width
    f_center = fbase * np.power(2, np.arange(N)/n)
    f_lower = f_center * np.power(2, -1/n/2)
    f_upper = f_center * np.power(2, 1/n/2)
    bw = f_upper - f_lower
    asd_oct = np.zeros(N, dtype='float')
    for ix, low in enumerate(f_lower):
        up = low * np.power(2, 1/3)
        u, ru = int(up/df), np.mod(up, df)
        l, rl = int(low/df), np.mod(low, df)
        # assuming asd constant in each narrow band
        if u == l: # leading octave bands may fall inside a narraow band
            asd_oct[ix] = np.sqrt(asd[l]**2 * (up - low))
        else:
            asd_oct[ix] = np.sqrt(asd[l]**2 * (df-rl) + sum(asd[l+1:u]**2) * df + asd[u]**2 * ru)
    asd_oct = asd_oct/np.sqrt(bw)
    return f_center, asd_oct, bw


def xcorr(data1, data2, norm=True):
    '''
    Compute the cross correlation of two ndarrays.

    Inputs:
        data1   - Required : Numpy ndarray containing variable 1.
        data2   - Required : Numpy ndarray containing variable 2.  For auto
                             correlation use data2=data1.
        norm    - Optional : Normalize the output so that the autocorrelation
                             is 1 in the center.  Not 100% sure this works...

    Returns:
        out     - Numpy ndarray containing correlation coefficients.

    History:
        2019-03-10  - HP : Initial commit.

    '''
    out = correlate(data1-np.mean(data1), data2-np.mean(data2), mode='same')
    if norm:
        if len(data1.shape) == 1:
            out /= (out.shape[0] * data1.std() * data2.std())
        elif len(data1.shape) == 2:
            out /= (out.shape[0] * out.shape[1] * data1.std() * data2.std())
        else:
            print('ERR - Norm not implemented for {:2.0f}Darrays.'.format(len(data1.shape)))
    return out

def remove_piezo_drift(data):
    '''
    Removes vertical axis piezo drift for 2D image files (.sxm) by fitting
    average y values to a logistic function (fundamental model for piezo
    drift).

    Inputs:
        data    - Required : Numpy array containing image data (must be 2D).

    Returns:
        out     - Numpy 2D array with drift removed. The mean is set to zero,
                  but the units are retained.

    History:
        2019-10-02  - HP : Initial commit.

    '''
    datan = (data-np.min(data)) / np.max(data-np.min(data))
    y = np.mean(datan, axis=1)
    x = np.linspace(0,1,data.shape[1])
    def logistic(x, L, k, x0, c):
        return L / (1 + np.exp(-k*(x-x0))) + c
    p0 = curve_fit(logistic, x, y)
    ls = logistic(x, *p0)
    out = np.zeros_like(data)
    for ix, line in enumerate(datan):
        out[ix] = line - ls[ix]
    outn = out * np.max(data-np.min(data)) + np.min(data)
    return outn - np.mean(outn)


def bias_offset_map(en, I, I2=None, npts='all', i0=0, deg=1):
    '''
    Calculate zero-bias offset for I(V) map or for a two-setpoint map. If only
    one map is provided, the zero-bais point is when the I(V) curve crosses
    0pA. If two maps are provided, it is the intersection of the two I(V)
    curves.

    Inputs:
        en      - Required : Numpy array containing voltage data (must be 1D).
        I       - Required : Numpy array containing current data (1D, 2D or 3D).
        I2      - Optional : Numpy array containing current data from second
                             map (must be same size as I).
        npts    - Optional : integer or 'all' describing the number of points
                             to include either side of the minimum current.
        i0      - Optional : float for the current offset (if known).
        deg     - Optional : Integer for the degree of polynomial to fit.

    Returns:
        m       - Numpy 2D array of the zero-bias voltage point at each point
                  in space.
        g0      - Numpy 2D array of the slope at each point.
        g1      - (optional) If I2 is not None, also return the slope for the
                  second I(V) map.

    History:
        2019-10-15  - HP : Initial commit.
        2019-11-04  - HP : Add compatibility for a two-setpoint map.
        2020-06-19  - HP : Add support for fitting n-degree polynomials and
                           handling 1D, 2D or 3D current maps.
    '''
    def find_v0(en, iv, iv2=None, npts='all', i0=0, deg=1):
        '''Find the local slope and offset for a single IV curve'''
        if iv2 is None:
            if npts == 'all':
                x, y1 = en, iv - i0
            else:
                imin = np.argmin(np.absolute(iv - i0))
                x = en[max(imin-npts,0):min(imin+npts,len(en))]
                y1 = iv[max(imin-npts,0):min(imin+npts,len(en))] - i0
            p = np.polyfit(x, y1, 1)
            g0 = p[0]
            v0 = -p[1] / p[0]
            if deg > 1:
                pd = np.polyfit(x, y1, deg)
                r = np.roots(pd)
                rr = np.real(r[np.isreal(r)])
                v0 = rr[np.argmin(np.absolute(rr - v0))]
                pdd = np.polyder(pd, 1)
                g0 = np.polyval(pdd, v0)
            return v0, g0
        else:
            if npts == 'all':
                x, y1, y2 = en, iv - i0, iv2 - i0
            else:
                imin = np.argmin(np.absolute(iv - i0))
                x = en[max(imin-npts,0):min(imin+npts,len(en))]
                y1 = iv[max(imin-npts,0):min(imin+npts,len(en))] - i0
                y2 = iv2[max(imin-npts,0):min(imin+npts,len(en))] - i0
            p = np.polyfit(x, y1, 1)
            p2 = np.polyfit(x, y2, 1)
            g0 = p[0]
            g1 = p2[0]
            p -= p2
            v0 = -p[1] / p[0]
            if deg > 1:
                print('Warning: 2-setpoint map assumes deg=1.')
            return v0, g0, g1
    if len(I.shape) == 1:
        out = find_v0(en, I, iv2=I2, npts=npts, i0=i0, deg=deg)
    elif len(I.shape) == 2:
        m = np.zeros_like(I[0])
        g0 = np.zeros_like(m)
        g1 = np.zeros_like(g0)
        for ix in range(I.shape[1]):
            if I2 is None:
                res = find_v0(en, I[:,ix], npts=npts, i0=i0, deg=deg)
                m[ix], g0[ix] = res[0], res[1]
            else:
                res = find_v0(en, I[:,ix], iv2=I2[:,ix], npts=npts, i0=i0, deg=deg)
                m[ix], g0[ix], g1[ix] = res[0], res[1], res[2]
        if I2 is None:
            out = m, g0
        else:
            out = m, g0, g1
    elif len(I.shape) == 3:
        m = np.zeros_like(I[0])
        g0 = np.zeros_like(m)
        g1 = np.zeros_like(g0)
        for ix in range(I.shape[1]):
            for iy in range(I.shape[2]):
                if I2 is None:
                    res = find_v0(en, I[:,ix,iy], npts=npts, i0=i0, deg=deg)
                    m[ix, iy], g0[ix, iy] = res[0], res[1]
                else:
                    res = find_v0(en, I[:,ix,iy], iv2=I2[:,ix,iy], npts=npts, i0=i0, deg=deg)
                    m[ix, iy], g0[ix, iy], g1[ix, iy] = res[0], res[1], res[2]
        if I2 is None:
            out = m, g0
        else:
            out = m, g0, g1
    return out


<<<<<<< HEAD



def export_3ds_summary(folder, fname, minsize,prnt="true"):
    '''
   Creates a Excel spreadsheet with thumbnails and setup data of all .3ds (DOS-maps) files in a specific folder and all subfolders
   
    Inputs:
        folder   - Required : Path to data folder in which spreadsheet will also be saved .
        fname    - Required : Filename for Excel file that is created. Example: "summary.xlsx".
        minsize  - Required : minimum filesize for .3ds files 1D array containing y values of the first curve.
        prnt     - Optional : prnt="true" to print list of files that are found.

    Returns:
        intersect - Float for the intersection of the two curves.

    History:
        2021-06-29  - CEM : Initial commit.
    '''
    # %%capture
    filelist = create_filelist(folder,minsize,prnt=prnt)
    headers, lastrow = make_thumbnails(filelist)
    write_xls_file(folder, fname, filelist, headers, lastrow)

def list_subfolders(folder):
     # list of all folders
    if folder[-1]!="/":
        folder+="/"    
    dirs = [folder]
    for ix in os.listdir(folder):
        if os.path.isdir(folder+ix):
            subdirs=list_subfolders(folder+ix+'/')
            for ix in subdirs:
                dirs.append(ix)
    return dirs

def create_filelist(folder,filesize,prnt="false"):
    # find all 3ds files in "folder" subfolders which are bigger than "filesize" in MB. 
    # full file path
    # iterates through given folder and its subfolders (only the next layer of subfolders)

        # folder = 'D:\GoogleDrive\Projects_GD\CeBi_SurfMag/data/CeBi_2018_DOS_maps/'

    filelist = []
    # dirs=[folder] # list of directories

    dirs=list_subfolders(folder)

    # browse through directories and get list of full filelist with files larger than 1MB
    for i,jx in enumerate(dirs):
        for ix in os.listdir(jx):
            if (ix.endswith(".3ds") and os.stat(jx+ix).st_size>filesize*1e6): #checks if file ends on .3ds and if it is larger than 1000 kByte
                filelist.append(jx+ix)
    if prnt=="true":
        # Print files and size
        for i,jx in enumerate(filelist):
             print(i, jx, ':', str(os.stat(jx).st_size/1e6),'MB')
    return filelist
def make_thumbnails(filelist):
    # load files, plot and save thumbnail image (.png) with same name as file for a list "filelist". 
    # produces list of headers
    fig, ax=mpl.pyplot.subplots(1,2,figsize=[4,1.1])
    lastrow=[]
    headers = []

    for i,ix in enumerate(filelist):
        ax[0].cla()
        ax[1].cla()
        d=stmpy.load(ix);
        headers.append(d.header)
        d.z=stmpy.tools.lineSubtract(d.Z)
        imss=str(round(float(d.header['Grid settings'].split(";")[2])*1e9, 1)) #image size in nanometers in x direction
        imss2=str(round(float(d.header['Grid settings'].split(";")[3])*1e9, 1)) # image size in nanometers in y direction
        impx=float(d.header['Grid dim'].split("x")[0][1:-1])    # number of pixels in x direction
        for r, rw in enumerate(d.z): # normalize each scanline by its maximum
            if(max(rw)>0):
                lr=r #last row before abortion
                d.z[r,:]/=max(rw)    
        ax[0].imshow(d.z,clim=[np.mean(d.z[0:lr,:])-3*np.std(d.z[0:lr,:]), np.mean(d.z[0:lr,:])+3*np.std(d.z[0:lr,:])], aspect=1)
        if lr>0:
            d.zfft=stmpy.tools.fft(d.z[0:lr,:],zeroDC=True)
        else: 
            d.zfft=d.z*0
        ax[1].imshow(d.zfft,cmap=stmpy.cm.gray_r, clim=[0, np.mean(d.zfft[0:lr,:])+1*np.std(d.zfft[0:lr,:])],aspect=1)
        stmpy.image.add_label(imss+" x "+ imss2 + " nm",fs=7.5,ax=ax[0])

        lastrow.append(lr)
        print(filelist[i])
        for j, jx in enumerate(ax):
            jx.set_xticks([])
            jx.set_yticks([])
        # tight_layout()
        mpl.pyplot.savefig(filelist[i][:-4]+".png",dpi=100)
    return headers, lastrow

def write_xls_file(folder, filename, filelist, headers, lastrow):
    # write all info into .xlsx file with name "filename" in "folder" and copy thumbnails
#     workbook = xlsw.Workbook(folder+'DOSmap2019_datalog.xlsx')

    workbook = xlsw.Workbook(folder+"/"+filename)
    logsh = workbook.add_worksheet()
    # format .xlsx sheet
    center = workbook.add_format({'align': 'center'})
    left = workbook.add_format({'align': 'left'})
    cenbold   = workbook.add_format({'align': 'center', 'bold': True})
    logsh.set_column(0,0,45, center) #Width of first column
    logsh.set_column(1,1,35, center) #Width of second column
    logsh.set_column(2,20,12, center) #Width of columns A - T to 20
    logsh.set_column(13,14,35, center) #Width of columns A - T to 20

    # make header of excel file
    xlsheader=['Thumbnail', 'Filename', 'Folder', 'Bias [mV]', 'Setpoint [pA]','Bias excit. [mV]',  'Sweep Range [mV]', '#Bias points', 
             'Int time [ms]', '# sweeps', 'Size [nm]', '# pts', 'Feedback', 'comment', 'comment2']
    for i, ix in enumerate(xlsheader):
        logsh.write(0,i, ix, cenbold)

    #fill in logsheet 
    for i,ix in enumerate(headers):
#         print(filelist[i])
        logsh.set_row(i+1,65) #height of rows
        logsh.insert_image(i+1, 0, filelist[i][:-4]+'.png')     # add thumbnail  
        logsh.write(i+1,1,filelist[i].split('/')[-1], left) 
    #     logsh.write(i+1,2,ix['NanonisMain>Session Path'].split('\\')[5])
        logsh.write(i+1,2,filelist[i].split('/')[-2])
        if 'Bias>Bias (V)' in ix.keys():
            logsh.write(i+1,3,float(ix['Bias>Bias (V)'])*1e3) #Bias [mV]
        if 'Z-Controller>Setpoint' in ix.keys():
            logsh.write(i+1,4,float(ix['Z-Controller>Setpoint'])*1e12) # Setpoint [pA]
        if 'Lock-in>Amplitude M1' in ix.keys():
                logsh.write(i+1,5,float(ix['Lock-in>Amplitude M1'])*1000) # Bias excit
        elif 'Lock-in>Amplitude' in ix.keys():
                logsh.write(i+1,5,float(ix['Lock-in>Amplitude'])*1000) # Bias excit
        if 'Bias Spectroscopy>Sweep Start (V)' in ix.keys():
            logsh.write(i+1,6,str(float(ix['Bias Spectroscopy>Sweep Start (V)'])*1e3)+" -> "+str(float(ix['Bias Spectroscopy>Sweep End (V)'])*1e3)) # sweep range [mV]
        if 'Points' in ix.keys():
            logsh.write(i+1,7,int(ix['Points'])) # #Bias points
        if 'Bias Spectroscopy>Integration time (s)' in ix.keys():
            logsh.write(i+1,8,float(ix['Bias Spectroscopy>Integration time (s)'])*1e3) # int time [ms]
        if 'Bias Spectroscopy>Number of sweeps' in ix.keys():
            logsh.write(i+1,9,int(ix['Bias Spectroscopy>Number of sweeps'])) # #sweeps
        if 'Grid settings' in ix.keys():
            logsh.write(i+1,10,str(round(float(ix['Grid settings'].split(";")[2])*1e9, 1))+' x '+str(round(float(ix['Grid settings'].split(";")[3])*1e9, 1))) # scanfield size [nm]
        if 'Grid dim' in ix.keys():
            logsh.write(i+1,11,ix['Grid dim']) # #pts in scanfield
        if 'Bias Spectroscopy>Z-controller hold' in ix.keys():
            if ix['Bias Spectroscopy>Z-controller hold']=='FALSE':
                logsh.write(i+1,12,"ON") # #Feedback on or off    
            else:
                logsh.write(i+1,12,"OFF") # #Feedback on or off    
        impx=float(ix['Grid dim'].split("x")[0][1:-1]) #image pixels
        if lastrow[i]<impx-1:
            logsh.write(i+1,13,'aborted after '+str(lastrow[i])+' lines') # comment
        if 'Comment' in ix.keys():
            logsh.write(i+1,14,ix['Comment'], left) # #pts in scanfield
    workbook.close()
=======
def enhance_resolution(x, y, n):
    '''
    Enhances real-space resolution by zero-padding the FT of y(x).
    Doesn't add any higher harmonics.

    IMPLEMENTED ONLY FOR 1D DATA

    Inputs:
        x    - Required : 1D array of x values.
        y    - Required : 1D array of y values (in real space).
        n    - Required : Integer for enhancement factor.
                          An odd n will maintain the existing y points.

    Returns:
        xNew - 1D array containing new x values, will have n*len(x)
               or n*len(x) + 1 elements for n even or odd.
        yNew - 1D array of Fourier-interpolated y values.

    History:
        2021-06-23  - HP : Initial commit.
    '''
    N = len(x)
    w = fftfreq(N, N)
    dw = w[1]-w[0]
    dx = x[1]-x[0]

    if n%2 == 0:
        wNew = np.linspace(n*(w[0]-dw/2), n*(w[-1]+dw/2), n*N+1)
        xNew = np.linspace(x[0]-dx/n, x[-1]+dx, n*N+1)
    else:
        wNew = np.linspace(n*(w[0]-dw/2), n*(w[-1]+dw/2), n*N)
        xNew = np.linspace(x[0]-dx/n, x[-1]+dx, n*N)

    yf = fft(y, output='complex')
    yNewf = np.zeros_like(wNew, dtype=np.complex128)
    yNewf[n*N//2 - N//2 : n*N//2 - N//2 + N] = yf
    yNew = ifft(yNewf)
    return xNew, n*yNew
>>>>>>> 5eb0cd5d
<|MERGE_RESOLUTION|>--- conflicted
+++ resolved
@@ -5,8 +5,6 @@
 import sys
 import numpy as np
 import matplotlib as mpl
-import os as os
-import xlsxwriter as xlsw
 #import scipy.interpolate as sin  #this is a stupid name for this package...
 from scipy.interpolate import interp1d
 import scipy.optimize as opt
@@ -2145,202 +2143,4 @@
             out = m, g0
         else:
             out = m, g0, g1
-    return out
-
-
-<<<<<<< HEAD
-
-
-
-def export_3ds_summary(folder, fname, minsize,prnt="true"):
-    '''
-   Creates a Excel spreadsheet with thumbnails and setup data of all .3ds (DOS-maps) files in a specific folder and all subfolders
-   
-    Inputs:
-        folder   - Required : Path to data folder in which spreadsheet will also be saved .
-        fname    - Required : Filename for Excel file that is created. Example: "summary.xlsx".
-        minsize  - Required : minimum filesize for .3ds files 1D array containing y values of the first curve.
-        prnt     - Optional : prnt="true" to print list of files that are found.
-
-    Returns:
-        intersect - Float for the intersection of the two curves.
-
-    History:
-        2021-06-29  - CEM : Initial commit.
-    '''
-    # %%capture
-    filelist = create_filelist(folder,minsize,prnt=prnt)
-    headers, lastrow = make_thumbnails(filelist)
-    write_xls_file(folder, fname, filelist, headers, lastrow)
-
-def list_subfolders(folder):
-     # list of all folders
-    if folder[-1]!="/":
-        folder+="/"    
-    dirs = [folder]
-    for ix in os.listdir(folder):
-        if os.path.isdir(folder+ix):
-            subdirs=list_subfolders(folder+ix+'/')
-            for ix in subdirs:
-                dirs.append(ix)
-    return dirs
-
-def create_filelist(folder,filesize,prnt="false"):
-    # find all 3ds files in "folder" subfolders which are bigger than "filesize" in MB. 
-    # full file path
-    # iterates through given folder and its subfolders (only the next layer of subfolders)
-
-        # folder = 'D:\GoogleDrive\Projects_GD\CeBi_SurfMag/data/CeBi_2018_DOS_maps/'
-
-    filelist = []
-    # dirs=[folder] # list of directories
-
-    dirs=list_subfolders(folder)
-
-    # browse through directories and get list of full filelist with files larger than 1MB
-    for i,jx in enumerate(dirs):
-        for ix in os.listdir(jx):
-            if (ix.endswith(".3ds") and os.stat(jx+ix).st_size>filesize*1e6): #checks if file ends on .3ds and if it is larger than 1000 kByte
-                filelist.append(jx+ix)
-    if prnt=="true":
-        # Print files and size
-        for i,jx in enumerate(filelist):
-             print(i, jx, ':', str(os.stat(jx).st_size/1e6),'MB')
-    return filelist
-def make_thumbnails(filelist):
-    # load files, plot and save thumbnail image (.png) with same name as file for a list "filelist". 
-    # produces list of headers
-    fig, ax=mpl.pyplot.subplots(1,2,figsize=[4,1.1])
-    lastrow=[]
-    headers = []
-
-    for i,ix in enumerate(filelist):
-        ax[0].cla()
-        ax[1].cla()
-        d=stmpy.load(ix);
-        headers.append(d.header)
-        d.z=stmpy.tools.lineSubtract(d.Z)
-        imss=str(round(float(d.header['Grid settings'].split(";")[2])*1e9, 1)) #image size in nanometers in x direction
-        imss2=str(round(float(d.header['Grid settings'].split(";")[3])*1e9, 1)) # image size in nanometers in y direction
-        impx=float(d.header['Grid dim'].split("x")[0][1:-1])    # number of pixels in x direction
-        for r, rw in enumerate(d.z): # normalize each scanline by its maximum
-            if(max(rw)>0):
-                lr=r #last row before abortion
-                d.z[r,:]/=max(rw)    
-        ax[0].imshow(d.z,clim=[np.mean(d.z[0:lr,:])-3*np.std(d.z[0:lr,:]), np.mean(d.z[0:lr,:])+3*np.std(d.z[0:lr,:])], aspect=1)
-        if lr>0:
-            d.zfft=stmpy.tools.fft(d.z[0:lr,:],zeroDC=True)
-        else: 
-            d.zfft=d.z*0
-        ax[1].imshow(d.zfft,cmap=stmpy.cm.gray_r, clim=[0, np.mean(d.zfft[0:lr,:])+1*np.std(d.zfft[0:lr,:])],aspect=1)
-        stmpy.image.add_label(imss+" x "+ imss2 + " nm",fs=7.5,ax=ax[0])
-
-        lastrow.append(lr)
-        print(filelist[i])
-        for j, jx in enumerate(ax):
-            jx.set_xticks([])
-            jx.set_yticks([])
-        # tight_layout()
-        mpl.pyplot.savefig(filelist[i][:-4]+".png",dpi=100)
-    return headers, lastrow
-
-def write_xls_file(folder, filename, filelist, headers, lastrow):
-    # write all info into .xlsx file with name "filename" in "folder" and copy thumbnails
-#     workbook = xlsw.Workbook(folder+'DOSmap2019_datalog.xlsx')
-
-    workbook = xlsw.Workbook(folder+"/"+filename)
-    logsh = workbook.add_worksheet()
-    # format .xlsx sheet
-    center = workbook.add_format({'align': 'center'})
-    left = workbook.add_format({'align': 'left'})
-    cenbold   = workbook.add_format({'align': 'center', 'bold': True})
-    logsh.set_column(0,0,45, center) #Width of first column
-    logsh.set_column(1,1,35, center) #Width of second column
-    logsh.set_column(2,20,12, center) #Width of columns A - T to 20
-    logsh.set_column(13,14,35, center) #Width of columns A - T to 20
-
-    # make header of excel file
-    xlsheader=['Thumbnail', 'Filename', 'Folder', 'Bias [mV]', 'Setpoint [pA]','Bias excit. [mV]',  'Sweep Range [mV]', '#Bias points', 
-             'Int time [ms]', '# sweeps', 'Size [nm]', '# pts', 'Feedback', 'comment', 'comment2']
-    for i, ix in enumerate(xlsheader):
-        logsh.write(0,i, ix, cenbold)
-
-    #fill in logsheet 
-    for i,ix in enumerate(headers):
-#         print(filelist[i])
-        logsh.set_row(i+1,65) #height of rows
-        logsh.insert_image(i+1, 0, filelist[i][:-4]+'.png')     # add thumbnail  
-        logsh.write(i+1,1,filelist[i].split('/')[-1], left) 
-    #     logsh.write(i+1,2,ix['NanonisMain>Session Path'].split('\\')[5])
-        logsh.write(i+1,2,filelist[i].split('/')[-2])
-        if 'Bias>Bias (V)' in ix.keys():
-            logsh.write(i+1,3,float(ix['Bias>Bias (V)'])*1e3) #Bias [mV]
-        if 'Z-Controller>Setpoint' in ix.keys():
-            logsh.write(i+1,4,float(ix['Z-Controller>Setpoint'])*1e12) # Setpoint [pA]
-        if 'Lock-in>Amplitude M1' in ix.keys():
-                logsh.write(i+1,5,float(ix['Lock-in>Amplitude M1'])*1000) # Bias excit
-        elif 'Lock-in>Amplitude' in ix.keys():
-                logsh.write(i+1,5,float(ix['Lock-in>Amplitude'])*1000) # Bias excit
-        if 'Bias Spectroscopy>Sweep Start (V)' in ix.keys():
-            logsh.write(i+1,6,str(float(ix['Bias Spectroscopy>Sweep Start (V)'])*1e3)+" -> "+str(float(ix['Bias Spectroscopy>Sweep End (V)'])*1e3)) # sweep range [mV]
-        if 'Points' in ix.keys():
-            logsh.write(i+1,7,int(ix['Points'])) # #Bias points
-        if 'Bias Spectroscopy>Integration time (s)' in ix.keys():
-            logsh.write(i+1,8,float(ix['Bias Spectroscopy>Integration time (s)'])*1e3) # int time [ms]
-        if 'Bias Spectroscopy>Number of sweeps' in ix.keys():
-            logsh.write(i+1,9,int(ix['Bias Spectroscopy>Number of sweeps'])) # #sweeps
-        if 'Grid settings' in ix.keys():
-            logsh.write(i+1,10,str(round(float(ix['Grid settings'].split(";")[2])*1e9, 1))+' x '+str(round(float(ix['Grid settings'].split(";")[3])*1e9, 1))) # scanfield size [nm]
-        if 'Grid dim' in ix.keys():
-            logsh.write(i+1,11,ix['Grid dim']) # #pts in scanfield
-        if 'Bias Spectroscopy>Z-controller hold' in ix.keys():
-            if ix['Bias Spectroscopy>Z-controller hold']=='FALSE':
-                logsh.write(i+1,12,"ON") # #Feedback on or off    
-            else:
-                logsh.write(i+1,12,"OFF") # #Feedback on or off    
-        impx=float(ix['Grid dim'].split("x")[0][1:-1]) #image pixels
-        if lastrow[i]<impx-1:
-            logsh.write(i+1,13,'aborted after '+str(lastrow[i])+' lines') # comment
-        if 'Comment' in ix.keys():
-            logsh.write(i+1,14,ix['Comment'], left) # #pts in scanfield
-    workbook.close()
-=======
-def enhance_resolution(x, y, n):
-    '''
-    Enhances real-space resolution by zero-padding the FT of y(x).
-    Doesn't add any higher harmonics.
-
-    IMPLEMENTED ONLY FOR 1D DATA
-
-    Inputs:
-        x    - Required : 1D array of x values.
-        y    - Required : 1D array of y values (in real space).
-        n    - Required : Integer for enhancement factor.
-                          An odd n will maintain the existing y points.
-
-    Returns:
-        xNew - 1D array containing new x values, will have n*len(x)
-               or n*len(x) + 1 elements for n even or odd.
-        yNew - 1D array of Fourier-interpolated y values.
-
-    History:
-        2021-06-23  - HP : Initial commit.
-    '''
-    N = len(x)
-    w = fftfreq(N, N)
-    dw = w[1]-w[0]
-    dx = x[1]-x[0]
-
-    if n%2 == 0:
-        wNew = np.linspace(n*(w[0]-dw/2), n*(w[-1]+dw/2), n*N+1)
-        xNew = np.linspace(x[0]-dx/n, x[-1]+dx, n*N+1)
-    else:
-        wNew = np.linspace(n*(w[0]-dw/2), n*(w[-1]+dw/2), n*N)
-        xNew = np.linspace(x[0]-dx/n, x[-1]+dx, n*N)
-
-    yf = fft(y, output='complex')
-    yNewf = np.zeros_like(wNew, dtype=np.complex128)
-    yNewf[n*N//2 - N//2 : n*N//2 - N//2 + N] = yf
-    yNew = ifft(yNewf)
-    return xNew, n*yNew
->>>>>>> 5eb0cd5d
+    return out